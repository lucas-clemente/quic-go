--- conflicted
+++ resolved
@@ -148,12 +148,8 @@
 		Versions:                              versions,
 		HandshakeTimeout:                      handshakeTimeout,
 		IdleTimeout:                           idleTimeout,
-<<<<<<< HEAD
 		AcceptSTK:                             vsa,
 		KeepAlive:                             config.KeepAlive,
-=======
-		AcceptCookie:                          vsa,
->>>>>>> faa8a1ec
 		MaxReceiveStreamFlowControlWindow:     maxReceiveStreamFlowControlWindow,
 		MaxReceiveConnectionFlowControlWindow: maxReceiveConnectionFlowControlWindow,
 	}
