--- conflicted
+++ resolved
@@ -86,22 +86,6 @@
 		return nil, err
 	}
 	return &cryptoSetupClient{
-<<<<<<< HEAD
-		hostname:             hostname,
-		connID:               connID,
-		version:              version,
-		cryptoStream:         cryptoStream,
-		certManager:          crypto.NewCertManager(tlsConfig),
-		connectionParameters: connectionParameters,
-		keyDerivation:        crypto.DeriveQuicCryptoAESKeys,
-		keyExchange:          getEphermalKEX,
-		nullAEAD:             crypto.NewNullAEAD(protocol.PerspectiveClient, version),
-		aeadChanged:          aeadChanged,
-		negotiatedVersions:   negotiatedVersions,
-		divNonceChan:         make(chan []byte),
-		params:               params,
-		QuicTracer:           QuicTracer,
-=======
 		cryptoStream:       cryptoStream,
 		hostname:           hostname,
 		connID:             connID,
@@ -116,7 +100,7 @@
 		initialVersion:     initialVersion,
 		negotiatedVersions: negotiatedVersions,
 		divNonceChan:       make(chan []byte),
->>>>>>> 467a5909
+		QuicTracer:         QuicTracer,
 	}, nil
 }
 
