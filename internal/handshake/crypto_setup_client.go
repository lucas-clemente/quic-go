package handshake

import (
	"bytes"
	"crypto/rand"
	"crypto/tls"
	"encoding/binary"
	"errors"
	"fmt"
	"io"
	"sync"
	"time"

	"github.com/lucas-clemente/quic-go/internal/crypto"
	"github.com/lucas-clemente/quic-go/internal/protocol"
	"github.com/lucas-clemente/quic-go/internal/utils"
	"github.com/lucas-clemente/quic-go/qerr"
	"github.com/lucas-clemente/quic-go/qtrace"
)

type cryptoSetupClient struct {
	mutex sync.RWMutex

	hostname           string
	connID             protocol.ConnectionID
	version            protocol.VersionNumber
	initialVersion     protocol.VersionNumber
	negotiatedVersions []protocol.VersionNumber

	cryptoStream io.ReadWriter

	serverConfig *serverConfigClient
	QuicTracer *qtrace.Tracer

	stk              []byte
	sno              []byte
	nonc             []byte
	proof            []byte
	chloForSignature []byte
	lastSentCHLO     []byte
	certManager      crypto.CertManager

	divNonceChan         chan struct{}
	diversificationNonce []byte

	clientHelloCounter int
	serverVerified     bool // has the certificate chain and the proof already been verified
	keyDerivation      QuicCryptoKeyDerivationFunction

	receivedSecurePacket bool
	nullAEAD             crypto.AEAD
	secureAEAD           crypto.AEAD
	forwardSecureAEAD    crypto.AEAD

	paramsChan     chan<- TransportParameters
	handshakeEvent chan<- struct{}

	params *TransportParameters

	logger utils.Logger
}

var _ CryptoSetup = &cryptoSetupClient{}

var (
	errNoObitForClientNonce             = errors.New("CryptoSetup BUG: No OBIT for client nonce available")
	errClientNonceAlreadyExists         = errors.New("CryptoSetup BUG: A client nonce was already generated")
	errConflictingDiversificationNonces = errors.New("Received two different diversification nonces")
)

// NewCryptoSetupClient creates a new CryptoSetup instance for a client
func NewCryptoSetupClient(
	cryptoStream io.ReadWriter,
	hostname string,
	connID protocol.ConnectionID,
	version protocol.VersionNumber,
	tlsConfig *tls.Config,
	params *TransportParameters,
	paramsChan chan<- TransportParameters,
	handshakeEvent chan<- struct{},
	initialVersion protocol.VersionNumber,
	negotiatedVersions []protocol.VersionNumber,
	logger utils.Logger,
<<<<<<< HEAD
	QuicTracer *qtrace.Tracer,
) (CryptoSetup, chan<- []byte, error) {
=======
) (CryptoSetup, error) {
>>>>>>> 407a563c
	nullAEAD, err := crypto.NewNullAEAD(protocol.PerspectiveClient, connID, version)
	if err != nil {
		return nil, err
	}
	divNonceChan := make(chan struct{})
	cs := &cryptoSetupClient{
		cryptoStream:       cryptoStream,
		hostname:           hostname,
		connID:             connID,
		version:            version,
		certManager:        crypto.NewCertManager(tlsConfig),
		params:             params,
		keyDerivation:      crypto.DeriveQuicCryptoAESKeys,
		nullAEAD:           nullAEAD,
		paramsChan:         paramsChan,
		handshakeEvent:     handshakeEvent,
		initialVersion:     initialVersion,
		negotiatedVersions: negotiatedVersions,
		divNonceChan:       divNonceChan,
		logger:             logger,
		QuicTracer:         QuicTracer,
	}
	return cs, nil
}

func (h *cryptoSetupClient) HandleCryptoStream() error {
	messageChan := make(chan HandshakeMessage)
	errorChan := make(chan error, 1)

	go func() {
		for {
			message, err := ParseHandshakeMessage(h.cryptoStream)
			if err != nil {
				errorChan <- qerr.Error(qerr.HandshakeFailed, err.Error())
				return
			}
			messageChan <- message
		}
	}()

	for {
		if err := h.maybeUpgradeCrypto(); err != nil {
			return err
		}

		h.mutex.RLock()
		sendCHLO := h.secureAEAD == nil
		h.mutex.RUnlock()
		if sendCHLO {
			if err := h.sendCHLO(); err != nil {
				return err
			}
		}

		var message HandshakeMessage
		select {
		case <-h.divNonceChan:
			// there's no message to process, but we should try upgrading the crypto again
			continue
		case message = <-messageChan:
		case err := <-errorChan:
			return err
		}

		h.logger.Debugf("Got %s", message)
		if h.QuicTracer != nil && h.QuicTracer.ClientGotHandshakeMsg != nil {
			h.QuicTracer.ClientGotHandshakeMsg(HandshakeMessage2Tracer(message))
		}
		switch message.Tag {
		case TagREJ:
			if err := h.handleREJMessage(message.Data); err != nil {
				return err
			}
		case TagSHLO:
			params, err := h.handleSHLOMessage(message.Data)
			if err != nil {
				return err
			}
			// blocks until the session has received the parameters
			h.paramsChan <- *params
			h.handshakeEvent <- struct{}{}
			close(h.handshakeEvent)
		default:
			return qerr.InvalidCryptoMessageType
		}
	}
}

func (h *cryptoSetupClient) handleREJMessage(cryptoData map[Tag][]byte) error {
	var err error

	if stk, ok := cryptoData[TagSTK]; ok {
		h.stk = stk
	}

	if sno, ok := cryptoData[TagSNO]; ok {
		h.sno = sno
	}

	// TODO: what happens if the server sends a different server config in two packets?
	if scfg, ok := cryptoData[TagSCFG]; ok {
		h.serverConfig, err = parseServerConfig(scfg)
		if err != nil {
			return err
		}

		if h.serverConfig.IsExpired() {
			return qerr.CryptoServerConfigExpired
		}

		// now that we have a server config, we can use its OBIT value to generate a client nonce
		if len(h.nonc) == 0 {
			err = h.generateClientNonce()
			if err != nil {
				return err
			}
		}
	}

	if proof, ok := cryptoData[TagPROF]; ok {
		h.proof = proof
		h.chloForSignature = h.lastSentCHLO
	}

	if crt, ok := cryptoData[TagCERT]; ok {
		err := h.certManager.SetData(crt)
		if err != nil {
			return qerr.Error(qerr.InvalidCryptoMessageParameter, "Certificate data invalid")
		}

		err = h.certManager.Verify(h.hostname)
		if err != nil {
			h.logger.Infof("Certificate validation failed: %s", err.Error())
			return qerr.ProofInvalid
		}
	}

	if h.serverConfig != nil && len(h.proof) != 0 && h.certManager.GetLeafCert() != nil {
		validProof := h.certManager.VerifyServerProof(h.proof, h.chloForSignature, h.serverConfig.Get())
		if !validProof {
			h.logger.Infof("Server proof verification failed")
			return qerr.ProofInvalid
		}

		h.serverVerified = true
	}

	return nil
}

func (h *cryptoSetupClient) handleSHLOMessage(cryptoData map[Tag][]byte) (*TransportParameters, error) {
	h.mutex.Lock()
	defer h.mutex.Unlock()

	if !h.receivedSecurePacket {
		return nil, qerr.Error(qerr.CryptoEncryptionLevelIncorrect, "unencrypted SHLO message")
	}

	if sno, ok := cryptoData[TagSNO]; ok {
		h.sno = sno
	}

	serverPubs, ok := cryptoData[TagPUBS]
	if !ok {
		return nil, qerr.Error(qerr.CryptoMessageParameterNotFound, "PUBS")
	}

	verTag, ok := cryptoData[TagVER]
	if !ok {
		return nil, qerr.Error(qerr.InvalidCryptoMessageParameter, "server hello missing version list")
	}
	if !h.validateVersionList(verTag) {
		return nil, qerr.Error(qerr.VersionNegotiationMismatch, "Downgrade attack detected")
	}

	nonce := append(h.nonc, h.sno...)

	ephermalSharedSecret, err := h.serverConfig.kex.CalculateSharedKey(serverPubs)
	if err != nil {
		return nil, err
	}

	leafCert := h.certManager.GetLeafCert()

	h.forwardSecureAEAD, err = h.keyDerivation(
		true,
		ephermalSharedSecret,
		nonce,
		h.connID,
		h.lastSentCHLO,
		h.serverConfig.Get(),
		leafCert,
		nil,
		protocol.PerspectiveClient,
	)
	if err != nil {
		return nil, err
	}
	h.logger.Debugf("Creating AEAD for forward-secure encryption. Stopping to accept all lower encryption levels.")

	params, err := readHelloMap(cryptoData)
	if err != nil {
		return nil, qerr.InvalidCryptoMessageParameter
	}
	return params, nil
}

func (h *cryptoSetupClient) validateVersionList(verTags []byte) bool {
	numNegotiatedVersions := len(h.negotiatedVersions)
	if numNegotiatedVersions == 0 {
		return true
	}
	if len(verTags)%4 != 0 || len(verTags)/4 != numNegotiatedVersions {
		return false
	}

	b := bytes.NewReader(verTags)
	for i := 0; i < numNegotiatedVersions; i++ {
		v, err := utils.BigEndian.ReadUint32(b)
		if err != nil { // should never occur, since the length was already checked
			return false
		}
		if protocol.VersionNumber(v) != h.negotiatedVersions[i] {
			return false
		}
	}
	return true
}

func (h *cryptoSetupClient) Open(dst, src []byte, packetNumber protocol.PacketNumber, associatedData []byte) ([]byte, protocol.EncryptionLevel, error) {
	h.mutex.RLock()
	defer h.mutex.RUnlock()

	if h.forwardSecureAEAD != nil {
		data, err := h.forwardSecureAEAD.Open(dst, src, packetNumber, associatedData)
		if err == nil {
			return data, protocol.EncryptionForwardSecure, nil
		}
		return nil, protocol.EncryptionUnspecified, err
	}

	if h.secureAEAD != nil {
		data, err := h.secureAEAD.Open(dst, src, packetNumber, associatedData)
		if err == nil {
			h.logger.Debugf("Received first secure packet. Stopping to accept unencrypted packets.")
			h.receivedSecurePacket = true
			return data, protocol.EncryptionSecure, nil
		}
		if h.receivedSecurePacket {
			return nil, protocol.EncryptionUnspecified, err
		}
	}
	res, err := h.nullAEAD.Open(dst, src, packetNumber, associatedData)
	if err != nil {
		return nil, protocol.EncryptionUnspecified, err
	}
	return res, protocol.EncryptionUnencrypted, nil
}

func (h *cryptoSetupClient) GetSealer() (protocol.EncryptionLevel, Sealer) {
	h.mutex.RLock()
	defer h.mutex.RUnlock()
	if h.forwardSecureAEAD != nil {
		return protocol.EncryptionForwardSecure, h.forwardSecureAEAD
	} else if h.secureAEAD != nil {
		return protocol.EncryptionSecure, h.secureAEAD
	} else {
		return protocol.EncryptionUnencrypted, h.nullAEAD
	}
}

func (h *cryptoSetupClient) GetSealerForCryptoStream() (protocol.EncryptionLevel, Sealer) {
	return protocol.EncryptionUnencrypted, h.nullAEAD
}

func (h *cryptoSetupClient) GetSealerWithEncryptionLevel(encLevel protocol.EncryptionLevel) (Sealer, error) {
	h.mutex.RLock()
	defer h.mutex.RUnlock()

	switch encLevel {
	case protocol.EncryptionUnencrypted:
		return h.nullAEAD, nil
	case protocol.EncryptionSecure:
		if h.secureAEAD == nil {
			return nil, errors.New("CryptoSetupClient: no secureAEAD")
		}
		return h.secureAEAD, nil
	case protocol.EncryptionForwardSecure:
		if h.forwardSecureAEAD == nil {
			return nil, errors.New("CryptoSetupClient: no forwardSecureAEAD")
		}
		return h.forwardSecureAEAD, nil
	}
	return nil, errors.New("CryptoSetupClient: no encryption level specified")
}

func (h *cryptoSetupClient) ConnectionState() ConnectionState {
	h.mutex.Lock()
	defer h.mutex.Unlock()
	return ConnectionState{
		HandshakeComplete: h.forwardSecureAEAD != nil,
		PeerCertificates:  h.certManager.GetChain(),
	}
}

func (h *cryptoSetupClient) SetDiversificationNonce(divNonce []byte) error {
	h.mutex.Lock()
	if len(h.diversificationNonce) > 0 {
		defer h.mutex.Unlock()
		if !bytes.Equal(h.diversificationNonce, divNonce) {
			return errConflictingDiversificationNonces
		}
		return nil
	}
	h.diversificationNonce = divNonce
	h.mutex.Unlock()
	h.divNonceChan <- struct{}{}
	return nil
}

func (h *cryptoSetupClient) sendCHLO() error {
	h.clientHelloCounter++
	if h.clientHelloCounter > protocol.MaxClientHellos {
		return qerr.Error(qerr.CryptoTooManyRejects, fmt.Sprintf("More than %d rejects", protocol.MaxClientHellos))
	}

	b := &bytes.Buffer{}

	tags, err := h.getTags()
	if err != nil {
		return err
	}
	h.addPadding(tags)
	message := HandshakeMessage{
		Tag:  TagCHLO,
		Data: tags,
	}

	h.logger.Debugf("Sending %s", message)
	if h.QuicTracer != nil && h.QuicTracer.ClientSentCHLO != nil {
		h.QuicTracer.ClientSentCHLO(HandshakeMessage2Tracer(message))
	}
	message.Write(b)

	_, err = h.cryptoStream.Write(b.Bytes())
	if err != nil {
		return err
	}

	h.lastSentCHLO = b.Bytes()
	return nil
}

func (h *cryptoSetupClient) getTags() (map[Tag][]byte, error) {
	tags := h.params.getHelloMap()
	tags[TagSNI] = []byte(h.hostname)
	tags[TagPDMD] = []byte("X509")

	ccs := h.certManager.GetCommonCertificateHashes()
	if len(ccs) > 0 {
		tags[TagCCS] = ccs
	}

	versionTag := make([]byte, 4)
	binary.BigEndian.PutUint32(versionTag, uint32(h.initialVersion))
	tags[TagVER] = versionTag

	if len(h.stk) > 0 {
		tags[TagSTK] = h.stk
	}
	if len(h.sno) > 0 {
		tags[TagSNO] = h.sno
	}

	if h.serverConfig != nil {
		tags[TagSCID] = h.serverConfig.ID

		leafCert := h.certManager.GetLeafCert()
		if leafCert != nil {
			certHash, _ := h.certManager.GetLeafCertHash()
			xlct := make([]byte, 8)
			binary.LittleEndian.PutUint64(xlct, certHash)

			tags[TagNONC] = h.nonc
			tags[TagXLCT] = xlct
			tags[TagKEXS] = []byte("C255")
			tags[TagAEAD] = []byte("AESG")
			tags[TagPUBS] = h.serverConfig.kex.PublicKey() // TODO: check if 3 bytes need to be prepended
		}
	}

	return tags, nil
}

// add a TagPAD to a tagMap, such that the total size will be bigger than the ClientHelloMinimumSize
func (h *cryptoSetupClient) addPadding(tags map[Tag][]byte) {
	var size int
	for _, tag := range tags {
		size += 8 + len(tag) // 4 bytes for the tag + 4 bytes for the offset + the length of the data
	}
	paddingSize := protocol.MinClientHelloSize - size
	if paddingSize > 0 {
		tags[TagPAD] = bytes.Repeat([]byte{0}, paddingSize)
	}
}

func (h *cryptoSetupClient) maybeUpgradeCrypto() error {
	if !h.serverVerified {
		return nil
	}

	h.mutex.Lock()
	defer h.mutex.Unlock()

	leafCert := h.certManager.GetLeafCert()
	if h.secureAEAD == nil && (h.serverConfig != nil && len(h.serverConfig.sharedSecret) > 0 && len(h.nonc) > 0 && len(leafCert) > 0 && len(h.diversificationNonce) > 0 && len(h.lastSentCHLO) > 0) {
		var err error
		var nonce []byte
		if h.sno == nil {
			nonce = h.nonc
		} else {
			nonce = append(h.nonc, h.sno...)
		}

		h.secureAEAD, err = h.keyDerivation(
			false,
			h.serverConfig.sharedSecret,
			nonce,
			h.connID,
			h.lastSentCHLO,
			h.serverConfig.Get(),
			leafCert,
			h.diversificationNonce,
			protocol.PerspectiveClient,
		)
		if err != nil {
			return err
		}
		h.logger.Debugf("Creating AEAD for secure encryption.")
		h.handshakeEvent <- struct{}{}
	}
	return nil
}

func (h *cryptoSetupClient) generateClientNonce() error {
	if len(h.nonc) > 0 {
		return errClientNonceAlreadyExists
	}

	nonc := make([]byte, 32)
	binary.BigEndian.PutUint32(nonc, uint32(time.Now().Unix()))

	if len(h.serverConfig.obit) != 8 {
		return errNoObitForClientNonce
	}

	copy(nonc[4:12], h.serverConfig.obit)

	_, err := rand.Read(nonc[12:])
	if err != nil {
		return err
	}

	h.nonc = nonc
	return nil
}<|MERGE_RESOLUTION|>--- conflicted
+++ resolved
@@ -81,12 +81,8 @@
 	initialVersion protocol.VersionNumber,
 	negotiatedVersions []protocol.VersionNumber,
 	logger utils.Logger,
-<<<<<<< HEAD
 	QuicTracer *qtrace.Tracer,
-) (CryptoSetup, chan<- []byte, error) {
-=======
 ) (CryptoSetup, error) {
->>>>>>> 407a563c
 	nullAEAD, err := crypto.NewNullAEAD(protocol.PerspectiveClient, connID, version)
 	if err != nil {
 		return nil, err
