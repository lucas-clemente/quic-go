package quic

import (
	"context"
	"crypto/rand"
	"crypto/tls"
	"errors"
	"fmt"
	"net"
	"sync"
	"time"

	"github.com/lucas-clemente/quic-go/internal/ackhandler"
	"github.com/lucas-clemente/quic-go/internal/congestion"
	"github.com/lucas-clemente/quic-go/internal/crypto"
	"github.com/lucas-clemente/quic-go/internal/flowcontrol"
	"github.com/lucas-clemente/quic-go/internal/handshake"
	"github.com/lucas-clemente/quic-go/internal/protocol"
	"github.com/lucas-clemente/quic-go/internal/utils"
	"github.com/lucas-clemente/quic-go/internal/wire"
	"github.com/lucas-clemente/quic-go/qerr"
)

type unpacker interface {
	Unpack(headerBinary []byte, hdr *wire.Header, data []byte) (*unpackedPacket, error)
}

type streamGetter interface {
	GetOrOpenReceiveStream(protocol.StreamID) (receiveStreamI, error)
	GetOrOpenSendStream(protocol.StreamID) (sendStreamI, error)
}

type streamManager interface {
	GetOrOpenSendStream(protocol.StreamID) (sendStreamI, error)
	GetOrOpenReceiveStream(protocol.StreamID) (receiveStreamI, error)
	OpenStream() (Stream, error)
	OpenUniStream() (SendStream, error)
	OpenStreamSync() (Stream, error)
	OpenUniStreamSync() (SendStream, error)
	AcceptStream() (Stream, error)
	AcceptUniStream() (ReceiveStream, error)
	DeleteStream(protocol.StreamID) error
	UpdateLimits(*handshake.TransportParameters)
	HandleMaxStreamIDFrame(*wire.MaxStreamIDFrame) error
	CloseWithError(error)
}

type cryptoStreamHandler interface {
	HandleCryptoStream() error
	ConnectionState() handshake.ConnectionState
}

type receivedPacket struct {
	remoteAddr net.Addr
	header     *wire.Header
	data       []byte
	rcvTime    time.Time
}

var (
	newCryptoSetup       = handshake.NewCryptoSetup
	newCryptoSetupClient = handshake.NewCryptoSetupClient
)

type closeError struct {
	err    error
	remote bool
}

// A Session is a QUIC session
type session struct {
	connectionID protocol.ConnectionID
	perspective  protocol.Perspective
	version      protocol.VersionNumber
	config       *Config

	conn connection

	streamsMap   streamManager
	cryptoStream cryptoStreamI

	rttStats *congestion.RTTStats

	sentPacketHandler     ackhandler.SentPacketHandler
	receivedPacketHandler ackhandler.ReceivedPacketHandler
	streamFramer          *streamFramer
	windowUpdateQueue     *windowUpdateQueue
	connFlowController    flowcontrol.ConnectionFlowController

	unpacker unpacker
	packer   *packetPacker

	cryptoStreamHandler cryptoStreamHandler
	divNonceChan        chan<- []byte // only set for the client

	receivedPackets  chan *receivedPacket
	sendingScheduled chan struct{}
	// closeChan is used to notify the run loop that it should terminate.
	closeChan chan closeError
	closeOnce sync.Once

	ctx       context.Context
	ctxCancel context.CancelFunc

	// when we receive too many undecryptable packets during the handshake, we send a Public reset
	// but only after a time of protocol.PublicResetTimeout has passed
	undecryptablePackets                   []*receivedPacket
	receivedTooManyUndecrytablePacketsTime time.Time

	// this channel is passed to the CryptoSetup and receives the transport parameters, as soon as the peer sends them
	paramsChan <-chan handshake.TransportParameters
	// the handshakeEvent channel is passed to the CryptoSetup.
	// It receives when it makes sense to try decrypting undecryptable packets.
	handshakeEvent <-chan struct{}
	// handshakeChan is returned by handshakeStatus.
	// It receives any error that might occur during the handshake.
	// It is closed when the handshake is complete.
	handshakeChan     chan error
	handshakeComplete bool

	receivedFirstPacket              bool // since packet numbers start at 0, we can't use largestRcvdPacketNumber != 0 for this
	receivedFirstForwardSecurePacket bool
	lastRcvdPacketNumber             protocol.PacketNumber
	// Used to calculate the next packet number from the truncated wire
	// representation, and sent back in public reset packets
	largestRcvdPacketNumber protocol.PacketNumber

	sessionCreationTime     time.Time
	lastNetworkActivityTime time.Time
	// pacingDeadline is the time when the next packet should be sent
	pacingDeadline time.Time

	peerParams *handshake.TransportParameters

	timer *utils.Timer
	// keepAlivePingSent stores whether a Ping frame was sent to the peer or not
	// it is reset as soon as we receive a packet from the peer
	keepAlivePingSent bool

	logger utils.Logger
}

var _ Session = &session{}
var _ streamSender = &session{}

// newSession makes a new session
func newSession(
	conn connection,
	v protocol.VersionNumber,
	connectionID protocol.ConnectionID,
	scfg *handshake.ServerConfig,
	tlsConf *tls.Config,
	config *Config,
	logger utils.Logger,
) (packetHandler, error) {
	paramsChan := make(chan handshake.TransportParameters)
	handshakeEvent := make(chan struct{}, 1)
	s := &session{
		conn:           conn,
		connectionID:   connectionID,
		perspective:    protocol.PerspectiveServer,
		version:        v,
		config:         config,
		handshakeEvent: handshakeEvent,
		paramsChan:     paramsChan,
		logger:         logger,
	}
	s.preSetup()
	transportParams := &handshake.TransportParameters{
		StreamFlowControlWindow:     protocol.ReceiveStreamFlowControlWindow,
		ConnectionFlowControlWindow: protocol.ReceiveConnectionFlowControlWindow,
		MaxStreams:                  uint32(s.config.MaxIncomingStreams),
		IdleTimeout:                 s.config.IdleTimeout,
	}
	divNonce := make([]byte, 32)
	if _, err := rand.Read(divNonce); err != nil {
		return nil, err
	}
	cs, err := newCryptoSetup(
		s.cryptoStream,
		s.connectionID,
		s.conn.RemoteAddr(),
		s.version,
		divNonce,
		scfg,
		transportParams,
		s.config.Versions,
		s.config.AcceptCookie,
		paramsChan,
		handshakeEvent,
<<<<<<< HEAD
		&s.config.QuicTracer,
=======
		s.logger,
>>>>>>> 1b575824
	)
	if err != nil {
		return nil, err
	}
	s.cryptoStreamHandler = cs
	s.unpacker = newPacketUnpackerGQUIC(cs, s.version)
	s.streamsMap = newStreamsMapLegacy(s.newStream, s.config.MaxIncomingStreams, s.perspective)
	s.streamFramer = newStreamFramer(s.cryptoStream, s.streamsMap, s.version)
	s.packer = newPacketPacker(s.connectionID,
		1,
		s.sentPacketHandler.GetPacketNumberLen,
		s.RemoteAddr(),
		divNonce,
		cs,
		s.streamFramer,
		s.perspective,
		s.version,
	)
	return s, s.postSetup()
}

// declare this as a variable, so that we can it mock it in the tests
var newClientSession = func(
	conn connection,
	hostname string,
	v protocol.VersionNumber,
	connectionID protocol.ConnectionID,
	tlsConf *tls.Config,
	config *Config,
	initialVersion protocol.VersionNumber,
	negotiatedVersions []protocol.VersionNumber, // needed for validation of the GQUIC version negotiation
	logger utils.Logger,
) (packetHandler, error) {
	paramsChan := make(chan handshake.TransportParameters)
	handshakeEvent := make(chan struct{}, 1)
	s := &session{
		conn:           conn,
		connectionID:   connectionID,
		perspective:    protocol.PerspectiveClient,
		version:        v,
		config:         config,
		handshakeEvent: handshakeEvent,
		paramsChan:     paramsChan,
		logger:         logger,
	}
	s.preSetup()
	transportParams := &handshake.TransportParameters{
		StreamFlowControlWindow:     protocol.ReceiveStreamFlowControlWindow,
		ConnectionFlowControlWindow: protocol.ReceiveConnectionFlowControlWindow,
		MaxStreams:                  uint32(s.config.MaxIncomingStreams),
		IdleTimeout:                 s.config.IdleTimeout,
		OmitConnectionID:            s.config.RequestConnectionIDOmission,
	}
	cs, divNonceChan, err := newCryptoSetupClient(
		s.cryptoStream,
		hostname,
		s.connectionID,
		s.version,
		tlsConf,
		transportParams,
		paramsChan,
		handshakeEvent,
		initialVersion,
		negotiatedVersions,
<<<<<<< HEAD
		&s.config.QuicTracer,
=======
		s.logger,
>>>>>>> 1b575824
	)
	if err != nil {
		return nil, err
	}
	s.cryptoStreamHandler = cs
	s.divNonceChan = divNonceChan
	s.unpacker = newPacketUnpackerGQUIC(cs, s.version)
	s.streamsMap = newStreamsMapLegacy(s.newStream, s.config.MaxIncomingStreams, s.perspective)
	s.streamFramer = newStreamFramer(s.cryptoStream, s.streamsMap, s.version)
	s.packer = newPacketPacker(s.connectionID,
		1,
		s.sentPacketHandler.GetPacketNumberLen,
		s.RemoteAddr(),
		nil, // no diversification nonce
		cs,
		s.streamFramer,
		s.perspective,
		s.version,
	)
	return s, s.postSetup()
}

func newTLSServerSession(
	conn connection,
	connectionID protocol.ConnectionID,
	initialPacketNumber protocol.PacketNumber,
	config *Config,
	tls handshake.MintTLS,
	cryptoStreamConn *handshake.CryptoStreamConn,
	nullAEAD crypto.AEAD,
	peerParams *handshake.TransportParameters,
	v protocol.VersionNumber,
	logger utils.Logger,
) (packetHandler, error) {
	handshakeEvent := make(chan struct{}, 1)
	s := &session{
		conn:           conn,
		config:         config,
		connectionID:   connectionID,
		perspective:    protocol.PerspectiveServer,
		version:        v,
		handshakeEvent: handshakeEvent,
		logger:         logger,
	}
	s.preSetup()
	cs := handshake.NewCryptoSetupTLSServer(
		tls,
		cryptoStreamConn,
		nullAEAD,
		handshakeEvent,
		v,
	)
	s.cryptoStreamHandler = cs
	s.streamsMap = newStreamsMap(s, s.newFlowController, s.config.MaxIncomingStreams, s.config.MaxIncomingUniStreams, s.perspective, s.version)
	s.streamFramer = newStreamFramer(s.cryptoStream, s.streamsMap, s.version)
	s.packer = newPacketPacker(s.connectionID,
		initialPacketNumber,
		s.sentPacketHandler.GetPacketNumberLen,
		s.RemoteAddr(),
		nil, // no diversification nonce
		cs,
		s.streamFramer,
		s.perspective,
		s.version,
	)
	if err := s.postSetup(); err != nil {
		return nil, err
	}
	s.peerParams = peerParams
	s.processTransportParameters(peerParams)
	s.unpacker = newPacketUnpacker(cs, s.version)
	return s, nil
}

// declare this as a variable, such that we can it mock it in the tests
var newTLSClientSession = func(
	conn connection,
	hostname string,
	v protocol.VersionNumber,
	connectionID protocol.ConnectionID,
	config *Config,
	tls handshake.MintTLS,
	paramsChan <-chan handshake.TransportParameters,
	initialPacketNumber protocol.PacketNumber,
	logger utils.Logger,
) (packetHandler, error) {
	handshakeEvent := make(chan struct{}, 1)
	s := &session{
		conn:           conn,
		config:         config,
		connectionID:   connectionID,
		perspective:    protocol.PerspectiveClient,
		version:        v,
		handshakeEvent: handshakeEvent,
		paramsChan:     paramsChan,
		logger:         logger,
	}
	s.preSetup()
	tls.SetCryptoStream(s.cryptoStream)
	cs, err := handshake.NewCryptoSetupTLSClient(
		s.cryptoStream,
		s.connectionID,
		hostname,
		handshakeEvent,
		tls,
		v,
	)
	if err != nil {
		return nil, err
	}
	s.cryptoStreamHandler = cs
	s.unpacker = newPacketUnpacker(cs, s.version)
	s.streamsMap = newStreamsMap(s, s.newFlowController, s.config.MaxIncomingStreams, s.config.MaxIncomingUniStreams, s.perspective, s.version)
	s.streamFramer = newStreamFramer(s.cryptoStream, s.streamsMap, s.version)
	s.packer = newPacketPacker(s.connectionID,
		initialPacketNumber,
		s.sentPacketHandler.GetPacketNumberLen,
		s.RemoteAddr(),
		nil, // no diversification nonce
		cs,
		s.streamFramer,
		s.perspective,
		s.version,
	)
	return s, s.postSetup()
}

func (s *session) preSetup() {
	s.rttStats = &congestion.RTTStats{}
	s.sentPacketHandler = ackhandler.NewSentPacketHandler(s.rttStats, s.logger)
	s.connFlowController = flowcontrol.NewConnectionFlowController(
		protocol.ReceiveConnectionFlowControlWindow,
		protocol.ByteCount(s.config.MaxReceiveConnectionFlowControlWindow),
		s.rttStats,
		s.logger,
	)
	s.cryptoStream = s.newCryptoStream()
}

func (s *session) postSetup() error {
	s.handshakeChan = make(chan error, 1)
	s.receivedPackets = make(chan *receivedPacket, protocol.MaxSessionUnprocessedPackets)
	s.closeChan = make(chan closeError, 1)
	s.sendingScheduled = make(chan struct{}, 1)
	s.undecryptablePackets = make([]*receivedPacket, 0, protocol.MaxUndecryptablePackets)
	s.ctx, s.ctxCancel = context.WithCancel(context.Background())

	s.timer = utils.NewTimer()
	now := time.Now()
	s.lastNetworkActivityTime = now
	s.sessionCreationTime = now

<<<<<<< HEAD
	s.sentPacketHandler = ackhandler.NewSentPacketHandler(s.rttStats)
	s.receivedPacketHandler = ackhandler.NewReceivedPacketHandler(s.version)

	if s.version.UsesTLS() {
		s.streamsMap = newStreamsMap(s, s.newFlowController, s.perspective, s.version)
	} else {
		s.streamsMap = newStreamsMapLegacy(s.newStream, s.perspective)
	}
	s.streamFramer = newStreamFramer(s.cryptoStream, s.streamsMap, s.version)
	s.packer = newPacketPacker(s.connectionID,
		initialPacketNumber,
		s.cryptoSetup,
		s.streamFramer,
		s.perspective,
		s.version,
		&s.config.QuicTracer,
	)
	s.windowUpdateQueue = newWindowUpdateQueue(s.streamsMap, s.cryptoStream, s.packer.QueueControlFrame)
	s.unpacker = &packetUnpacker{aead: s.cryptoSetup, version: s.version, quicTracer: &s.config.QuicTracer}
=======
	s.receivedPacketHandler = ackhandler.NewReceivedPacketHandler(s.rttStats, s.version)
	s.windowUpdateQueue = newWindowUpdateQueue(s.streamsMap, s.cryptoStream, s.packer.QueueControlFrame)
>>>>>>> 1b575824
	return nil
}

// run the session main loop
func (s *session) run() error {
	defer s.ctxCancel()

	go func() {
		if err := s.cryptoStreamHandler.HandleCryptoStream(); err != nil {
			s.Close(err)
		}
	}()

	var closeErr closeError
	handshakeEvent := s.handshakeEvent

runLoop:
	for {

		// Close immediately if requested
		select {
		case closeErr = <-s.closeChan:
			break runLoop
		default:
		}

		s.maybeResetTimer()

		select {
		case closeErr = <-s.closeChan:
			break runLoop
		case <-s.timer.Chan():
			s.timer.SetRead()
			// We do all the interesting stuff after the switch statement, so
			// nothing to see here.
		case <-s.sendingScheduled:
			// We do all the interesting stuff after the switch statement, so
			// nothing to see here.
		case p := <-s.receivedPackets:
			err := s.handlePacketImpl(p)
			if err != nil {
				if qErr, ok := err.(*qerr.QuicError); ok && qErr.ErrorCode == qerr.DecryptionFailure {
					s.tryQueueingUndecryptablePacket(p)
					continue
				}
				s.closeLocal(err)
				continue
			}
			// This is a bit unclean, but works properly, since the packet always
			// begins with the public header and we never copy it.
			putPacketBuffer(&p.header.Raw)
		case p := <-s.paramsChan:
			s.processTransportParameters(&p)
		case _, ok := <-handshakeEvent:
			if !ok { // the aeadChanged chan was closed. This means that the handshake is completed.
				s.handshakeComplete = true
				handshakeEvent = nil // prevent this case from ever being selected again
				if !s.version.UsesTLS() && s.perspective == protocol.PerspectiveClient {
					// In gQUIC, there's no equivalent to the Finished message in TLS
					// The server knows that the handshake is complete when it receives the first forward-secure packet sent by the client.
					// We need to make sure that the client actually sends such a packet.
					s.packer.QueueControlFrame(&wire.PingFrame{})
				}
				close(s.handshakeChan)
			} else {
				s.tryDecryptingQueuedPackets()
			}
		}

		now := time.Now()
		if timeout := s.sentPacketHandler.GetAlarmTimeout(); !timeout.IsZero() && timeout.Before(now) {
			// This could cause packets to be retransmitted.
			// Check it before trying to send packets.
			if err := s.sentPacketHandler.OnAlarm(); err != nil {
				s.closeLocal(err)
			}
		}

		var pacingDeadline time.Time
		if s.pacingDeadline.IsZero() { // the timer didn't have a pacing deadline set
			pacingDeadline = s.sentPacketHandler.TimeUntilSend()
		}
		if s.config.KeepAlive && !s.keepAlivePingSent && s.handshakeComplete && time.Since(s.lastNetworkActivityTime) >= s.peerParams.IdleTimeout/2 {
			// send the PING frame since there is no activity in the session
			s.packer.QueueControlFrame(&wire.PingFrame{})
			s.keepAlivePingSent = true
		} else if !pacingDeadline.IsZero() && now.Before(pacingDeadline) {
			// If we get to this point before the pacing deadline, we should wait until that deadline.
			// This can happen when scheduleSending is called, or a packet is received.
			// Set the timer and restart the run loop.
			s.pacingDeadline = pacingDeadline
			continue
		}

		if err := s.sendPackets(); err != nil {
			s.closeLocal(err)
		}

		if !s.receivedTooManyUndecrytablePacketsTime.IsZero() && s.receivedTooManyUndecrytablePacketsTime.Add(protocol.PublicResetTimeout).Before(now) && len(s.undecryptablePackets) != 0 {
			s.closeLocal(qerr.Error(qerr.DecryptionFailure, "too many undecryptable packets received"))
		}
		if !s.handshakeComplete && now.Sub(s.sessionCreationTime) >= s.config.HandshakeTimeout {
			s.closeLocal(qerr.Error(qerr.HandshakeTimeout, "Crypto handshake did not complete in time."))
		}
		if s.handshakeComplete && now.Sub(s.lastNetworkActivityTime) >= s.config.IdleTimeout {
			s.closeLocal(qerr.Error(qerr.NetworkIdleTimeout, "No recent network activity."))
		}
	}

	// only send the error the handshakeChan when the handshake is not completed yet
	// otherwise this chan will already be closed
	if !s.handshakeComplete {
		s.handshakeChan <- closeErr.err
	}
	s.handleCloseError(closeErr)
	return closeErr.err
}

func (s *session) Context() context.Context {
	return s.ctx
}

func (s *session) ConnectionState() ConnectionState {
	return s.cryptoStreamHandler.ConnectionState()
}

func (s *session) maybeResetTimer() {
	var deadline time.Time
	if s.config.KeepAlive && s.handshakeComplete && !s.keepAlivePingSent {
		deadline = s.lastNetworkActivityTime.Add(s.peerParams.IdleTimeout / 2)
	} else {
		deadline = s.lastNetworkActivityTime.Add(s.config.IdleTimeout)
	}

	if ackAlarm := s.receivedPacketHandler.GetAlarmTimeout(); !ackAlarm.IsZero() {
		deadline = utils.MinTime(deadline, ackAlarm)
	}
	if lossTime := s.sentPacketHandler.GetAlarmTimeout(); !lossTime.IsZero() {
		deadline = utils.MinTime(deadline, lossTime)
	}
	if !s.handshakeComplete {
		handshakeDeadline := s.sessionCreationTime.Add(s.config.HandshakeTimeout)
		deadline = utils.MinTime(deadline, handshakeDeadline)
	}
	if !s.receivedTooManyUndecrytablePacketsTime.IsZero() {
		deadline = utils.MinTime(deadline, s.receivedTooManyUndecrytablePacketsTime.Add(protocol.PublicResetTimeout))
	}
	if !s.pacingDeadline.IsZero() {
		deadline = utils.MinTime(deadline, s.pacingDeadline)
	}

	s.timer.Reset(deadline)
}

func (s *session) handlePacketImpl(p *receivedPacket) error {
	if s.perspective == protocol.PerspectiveClient {
		if divNonce := p.header.DiversificationNonce; len(divNonce) > 0 {
			s.divNonceChan <- divNonce
		}
	}

	if p.rcvTime.IsZero() {
		// To simplify testing
		p.rcvTime = time.Now()
	}

	s.receivedFirstPacket = true
	s.lastNetworkActivityTime = p.rcvTime
	s.keepAlivePingSent = false
	hdr := p.header
	data := p.data

	// Calculate packet number
	hdr.PacketNumber = protocol.InferPacketNumber(
		hdr.PacketNumberLen,
		s.largestRcvdPacketNumber,
		hdr.PacketNumber,
	)

	packet, err := s.unpacker.Unpack(hdr.Raw, hdr, data)
<<<<<<< HEAD

	if utils.Debug() {
=======
	if s.logger.Debug() {
>>>>>>> 1b575824
		if err != nil {
			s.logger.Debugf("<- Reading packet 0x%x (%d bytes) for connection %x", hdr.PacketNumber, len(data)+len(hdr.Raw), hdr.ConnectionID)
		} else {
			s.logger.Debugf("<- Reading packet 0x%x (%d bytes) for connection %x, %s", hdr.PacketNumber, len(data)+len(hdr.Raw), hdr.ConnectionID, packet.encryptionLevel)
		}
		hdr.Log(s.logger)
	}
	// if the decryption failed, this might be a packet sent by an attacker
	if err != nil {
		return err
	}

	// In TLS 1.3, the client considers the handshake complete as soon as
	// it received the server's Finished message and sent its Finished.
	// We have to wait for the first forward-secure packet from the server before
	// deleting all handshake packets from the history.
	if !s.receivedFirstForwardSecurePacket && packet.encryptionLevel == protocol.EncryptionForwardSecure {
		s.receivedFirstForwardSecurePacket = true
		s.sentPacketHandler.SetHandshakeComplete()
	}

	s.lastRcvdPacketNumber = hdr.PacketNumber
	// Only do this after decrypting, so we are sure the packet is not attacker-controlled
	s.largestRcvdPacketNumber = utils.MaxPacketNumber(s.largestRcvdPacketNumber, hdr.PacketNumber)

	// If this is a Retry packet, there's no need to send an ACK.
	// The session will be closed and recreated as soon as the crypto setup processed the HRR.
	if hdr.Type != protocol.PacketTypeRetry {
		isRetransmittable := ackhandler.HasRetransmittableFrames(packet.frames)
		if err := s.receivedPacketHandler.ReceivedPacket(hdr.PacketNumber, p.rcvTime, isRetransmittable); err != nil {
			return err
		}
	}

	return s.handleFrames(packet.frames, packet.encryptionLevel)
}

func (s *session) handleFrames(fs []wire.Frame, encLevel protocol.EncryptionLevel) error {
	for _, ff := range fs {
		var err error
		wire.LogFrame(s.logger, ff, false)
		switch frame := ff.(type) {
		case *wire.StreamFrame:
			err = s.handleStreamFrame(frame, encLevel)
		case *wire.AckFrame:
			err = s.handleAckFrame(frame, encLevel)
		case *wire.ConnectionCloseFrame:
			s.closeRemote(qerr.Error(frame.ErrorCode, frame.ReasonPhrase))
		case *wire.GoawayFrame:
			err = errors.New("unimplemented: handling GOAWAY frames")
		case *wire.StopWaitingFrame: // ignore STOP_WAITINGs
		case *wire.RstStreamFrame:
			err = s.handleRstStreamFrame(frame)
		case *wire.MaxDataFrame:
			s.handleMaxDataFrame(frame)
		case *wire.MaxStreamDataFrame:
			err = s.handleMaxStreamDataFrame(frame)
		case *wire.MaxStreamIDFrame:
			err = s.handleMaxStreamIDFrame(frame)
		case *wire.BlockedFrame:
		case *wire.StreamBlockedFrame:
		case *wire.StreamIDBlockedFrame:
		case *wire.StopSendingFrame:
			err = s.handleStopSendingFrame(frame)
		case *wire.PingFrame:
		default:
			return errors.New("Session BUG: unexpected frame type")
		}

		if err != nil {
			return err
		}
	}
	return nil
}

// handlePacket is called by the server with a new packet
func (s *session) handlePacket(p *receivedPacket) {
	// Discard packets once the amount of queued packets is larger than
	// the channel size, protocol.MaxSessionUnprocessedPackets
	select {
	case s.receivedPackets <- p:
	default:
	}
}

func (s *session) handleStreamFrame(frame *wire.StreamFrame, encLevel protocol.EncryptionLevel) error {
	if frame.StreamID == s.version.CryptoStreamID() {
		if frame.FinBit {
			return errors.New("Received STREAM frame with FIN bit for the crypto stream")
		}
		return s.cryptoStream.handleStreamFrame(frame)
	} else if encLevel <= protocol.EncryptionUnencrypted {
		return qerr.Error(qerr.UnencryptedStreamData, fmt.Sprintf("received unencrypted stream data on stream %d", frame.StreamID))
	}
	str, err := s.streamsMap.GetOrOpenReceiveStream(frame.StreamID)
	if err != nil {
		return err
	}
	if str == nil {
		// Stream is closed and already garbage collected
		// ignore this StreamFrame
		return nil
	}
	return str.handleStreamFrame(frame)
}

func (s *session) handleMaxDataFrame(frame *wire.MaxDataFrame) {
	s.connFlowController.UpdateSendWindow(frame.ByteOffset)
}

func (s *session) handleMaxStreamDataFrame(frame *wire.MaxStreamDataFrame) error {
	if frame.StreamID == s.version.CryptoStreamID() {
		s.cryptoStream.handleMaxStreamDataFrame(frame)
		return nil
	}
	str, err := s.streamsMap.GetOrOpenSendStream(frame.StreamID)
	if err != nil {
		return err
	}
	if str == nil {
		// stream is closed and already garbage collected
		return nil
	}
	str.handleMaxStreamDataFrame(frame)
	return nil
}

func (s *session) handleMaxStreamIDFrame(frame *wire.MaxStreamIDFrame) error {
	return s.streamsMap.HandleMaxStreamIDFrame(frame)
}

func (s *session) handleRstStreamFrame(frame *wire.RstStreamFrame) error {
	if frame.StreamID == s.version.CryptoStreamID() {
		return errors.New("Received RST_STREAM frame for the crypto stream")
	}
	str, err := s.streamsMap.GetOrOpenReceiveStream(frame.StreamID)
	if err != nil {
		return err
	}
	if str == nil {
		// stream is closed and already garbage collected
		return nil
	}
	return str.handleRstStreamFrame(frame)
}

func (s *session) handleStopSendingFrame(frame *wire.StopSendingFrame) error {
	if frame.StreamID == s.version.CryptoStreamID() {
		return errors.New("Received a STOP_SENDING frame for the crypto stream")
	}
	str, err := s.streamsMap.GetOrOpenSendStream(frame.StreamID)
	if err != nil {
		return err
	}
	if str == nil {
		// stream is closed and already garbage collected
		return nil
	}
	str.handleStopSendingFrame(frame)
	return nil
}

func (s *session) handleAckFrame(frame *wire.AckFrame, encLevel protocol.EncryptionLevel) error {
	if err := s.sentPacketHandler.ReceivedAck(frame, s.lastRcvdPacketNumber, encLevel, s.lastNetworkActivityTime); err != nil {
		return err
	}
	s.receivedPacketHandler.IgnoreBelow(s.sentPacketHandler.GetLowestPacketNotConfirmedAcked())
	return nil
}

func (s *session) closeLocal(e error) {
	s.closeOnce.Do(func() {
		s.closeChan <- closeError{err: e, remote: false}
	})
}

func (s *session) closeRemote(e error) {
	s.closeOnce.Do(func() {
		s.closeChan <- closeError{err: e, remote: true}
	})
}

// Close the connection. If err is nil it will be set to qerr.PeerGoingAway.
// It waits until the run loop has stopped before returning
func (s *session) Close(e error) error {
	s.closeLocal(e)
	<-s.ctx.Done()
	return nil
}

func (s *session) handleCloseError(closeErr closeError) error {
	if closeErr.err == nil {
		closeErr.err = qerr.PeerGoingAway
	}

	var quicErr *qerr.QuicError
	var ok bool
	if quicErr, ok = closeErr.err.(*qerr.QuicError); !ok {
		quicErr = qerr.ToQuicError(closeErr.err)
	}
	// Don't log 'normal' reasons
	if quicErr.ErrorCode == qerr.PeerGoingAway || quicErr.ErrorCode == qerr.NetworkIdleTimeout {
		s.logger.Infof("Closing connection %x", s.connectionID)
	} else {
		s.logger.Errorf("Closing session with error: %s", closeErr.err.Error())
	}

	s.cryptoStream.closeForShutdown(quicErr)
	s.streamsMap.CloseWithError(quicErr)

	if closeErr.err == errCloseSessionForNewVersion || closeErr.err == handshake.ErrCloseSessionForRetry {
		return nil
	}

	// If this is a remote close we're done here
	if closeErr.remote {
		return nil
	}

	if quicErr.ErrorCode == qerr.DecryptionFailure ||
		quicErr == handshake.ErrHOLExperiment ||
		quicErr == handshake.ErrNSTPExperiment {
		return s.sendPublicReset(s.lastRcvdPacketNumber)
	}
	return s.sendConnectionClose(quicErr)
}

func (s *session) processTransportParameters(params *handshake.TransportParameters) {
	s.peerParams = params
	s.streamsMap.UpdateLimits(params)
	if params.OmitConnectionID {
		s.packer.SetOmitConnectionID()
	}
	if params.MaxPacketSize != 0 {
		s.packer.SetMaxPacketSize(params.MaxPacketSize)
	}
	s.connFlowController.UpdateSendWindow(params.ConnectionFlowControlWindow)
	// the crypto stream is the only open stream at this moment
	// so we don't need to update stream flow control windows
}

func (s *session) sendPackets() error {
	s.pacingDeadline = time.Time{}

	sendMode := s.sentPacketHandler.SendMode()
	if sendMode == ackhandler.SendNone { // shortcut: return immediately if there's nothing to send
		return nil
	}

	numPackets := s.sentPacketHandler.ShouldSendNumPackets()
	var numPacketsSent int
sendLoop:
	for {
		switch sendMode {
		case ackhandler.SendNone:
			break sendLoop
		case ackhandler.SendAck:
			// We can at most send a single ACK only packet.
			// There will only be a new ACK after receiving new packets.
			// SendAck is only returned when we're congestion limited, so we don't need to set the pacingt timer.
			return s.maybeSendAckOnlyPacket()
		case ackhandler.SendRetransmission:
			sentPacket, err := s.maybeSendRetransmission()
			if err != nil {
				return err
			}
			if sentPacket {
				numPacketsSent++
				// This can happen if a retransmission queued, but it wasn't necessary to send it.
				// e.g. when an Initial is queued, but we already received a packet from the server.
			}
		case ackhandler.SendAny:
			sentPacket, err := s.sendPacket()
			if err != nil {
				return err
			}
			if !sentPacket {
				break sendLoop
			}
			numPacketsSent++
		default:
			return fmt.Errorf("BUG: invalid send mode %d", sendMode)
		}
		if numPacketsSent >= numPackets {
			break
		}
		sendMode = s.sentPacketHandler.SendMode()
	}
	// Only start the pacing timer if we sent as many packets as we were allowed.
	// There will probably be more to send when calling sendPacket again.
	if numPacketsSent == numPackets {
		s.pacingDeadline = s.sentPacketHandler.TimeUntilSend()
	}
	return nil
}

func (s *session) maybeSendAckOnlyPacket() error {
	ack := s.receivedPacketHandler.GetAckFrame()
	if ack == nil {
		return nil
	}
	s.packer.QueueControlFrame(ack)

	if s.version.UsesStopWaitingFrames() { // for gQUIC, maybe add a STOP_WAITING
		if swf := s.sentPacketHandler.GetStopWaitingFrame(false); swf != nil {
			s.packer.QueueControlFrame(swf)
		}
	}
	packet, err := s.packer.PackAckPacket()
	if err != nil {
		return err
	}
	s.sentPacketHandler.SentPacket(packet.ToAckHandlerPacket())
	return s.sendPackedPacket(packet)
}

// maybeSendRetransmission sends retransmissions for at most one packet.
// It takes care that Initials aren't retransmitted, if a packet from the server was already received.
func (s *session) maybeSendRetransmission() (bool, error) {
	var retransmitPacket *ackhandler.Packet
	for {
		retransmitPacket = s.sentPacketHandler.DequeuePacketForRetransmission()
		if retransmitPacket == nil {
			return false, nil
		}

		// Don't retransmit Initial packets if we already received a response.
		// An Initial might have been retransmitted multiple times before we receive a response.
		// As soon as we receive one response, we don't need to send any more Initials.
		if s.receivedFirstPacket && retransmitPacket.PacketType == protocol.PacketTypeInitial {
			s.logger.Debugf("Skipping retransmission of packet %d. Already received a response to an Initial.", retransmitPacket.PacketNumber)
			continue
		}
		break
	}

	if retransmitPacket.EncryptionLevel != protocol.EncryptionForwardSecure {
		s.logger.Debugf("\tDequeueing handshake retransmission for packet 0x%x", retransmitPacket.PacketNumber)
	} else {
		s.logger.Debugf("\tDequeueing retransmission for packet 0x%x", retransmitPacket.PacketNumber)
	}

	if s.version.UsesStopWaitingFrames() {
		s.packer.QueueControlFrame(s.sentPacketHandler.GetStopWaitingFrame(true))
	}
	packets, err := s.packer.PackRetransmission(retransmitPacket)
	if err != nil {
		return false, err
	}
	ackhandlerPackets := make([]*ackhandler.Packet, len(packets))
	for i, packet := range packets {
		ackhandlerPackets[i] = packet.ToAckHandlerPacket()
	}
	s.sentPacketHandler.SentPacketsAsRetransmission(ackhandlerPackets, retransmitPacket.PacketNumber)
	for _, packet := range packets {
		if err := s.sendPackedPacket(packet); err != nil {
			return false, err
		}
	}
	return true, nil
}

func (s *session) sendPacket() (bool, error) {
	if offset := s.connFlowController.GetWindowUpdate(); offset != 0 {
		s.packer.QueueControlFrame(&wire.MaxDataFrame{ByteOffset: offset})
	}
	if isBlocked, offset := s.connFlowController.IsNewlyBlocked(); isBlocked {
		s.packer.QueueControlFrame(&wire.BlockedFrame{Offset: offset})
	}
	s.windowUpdateQueue.QueueAll()

	if ack := s.receivedPacketHandler.GetAckFrame(); ack != nil {
		s.packer.QueueControlFrame(ack)
		if s.version.UsesStopWaitingFrames() {
			if swf := s.sentPacketHandler.GetStopWaitingFrame(false); swf != nil {
				s.packer.QueueControlFrame(swf)
			}
		}
	}

	packet, err := s.packer.PackPacket()
	if err != nil || packet == nil {
		return false, err
	}
	s.sentPacketHandler.SentPacket(packet.ToAckHandlerPacket())
	if err := s.sendPackedPacket(packet); err != nil {
		return false, err
	}
	return true, nil
}

func (s *session) sendPackedPacket(packet *packedPacket) error {
	defer putPacketBuffer(&packet.raw)
	s.logPacket(packet)
	return s.conn.Write(packet.raw)
}

func (s *session) sendConnectionClose(quicErr *qerr.QuicError) error {
	packet, err := s.packer.PackConnectionClose(&wire.ConnectionCloseFrame{
		ErrorCode:    quicErr.ErrorCode,
		ReasonPhrase: quicErr.ErrorMessage,
	})
	if err != nil {
		return err
	}
	s.logPacket(packet)
	return s.conn.Write(packet.raw)
}

func (s *session) logPacket(packet *packedPacket) {
	if !s.logger.Debug() {
		// We don't need to allocate the slices for calling the format functions
		return
	}
	s.logger.Debugf("-> Sending packet 0x%x (%d bytes) for connection %x, %s", packet.header.PacketNumber, len(packet.raw), s.connectionID, packet.encryptionLevel)
	packet.header.Log(s.logger)
	for _, frame := range packet.frames {
		wire.LogFrame(s.logger, frame, true)
	}
}

// GetOrOpenStream either returns an existing stream, a newly opened stream, or nil if a stream with the provided ID is already closed.
// It is *only* needed for gQUIC's H2.
// It will be removed as soon as gQUIC moves towards the IETF H2/QUIC stream mapping.
func (s *session) GetOrOpenStream(id protocol.StreamID) (Stream, error) {
	str, err := s.streamsMap.GetOrOpenSendStream(id)
	if str != nil {
		if bstr, ok := str.(Stream); ok {
			return bstr, err
		}
		return nil, fmt.Errorf("Stream %d is not a bidirectional stream", id)
	}
	// make sure to return an actual nil value here, not an Stream with value nil
	return nil, err
}

// AcceptStream returns the next stream openend by the peer
func (s *session) AcceptStream() (Stream, error) {
	return s.streamsMap.AcceptStream()
}

func (s *session) AcceptUniStream() (ReceiveStream, error) {
	return s.streamsMap.AcceptUniStream()
}

// OpenStream opens a stream
func (s *session) OpenStream() (Stream, error) {
	return s.streamsMap.OpenStream()
}

func (s *session) OpenStreamSync() (Stream, error) {
	return s.streamsMap.OpenStreamSync()
}

func (s *session) OpenUniStream() (SendStream, error) {
	return s.streamsMap.OpenUniStream()
}

func (s *session) OpenUniStreamSync() (SendStream, error) {
	return s.streamsMap.OpenUniStreamSync()
}

func (s *session) newStream(id protocol.StreamID) streamI {
	flowController := s.newFlowController(id)
	return newStream(id, s, flowController, s.version)
}

func (s *session) newFlowController(id protocol.StreamID) flowcontrol.StreamFlowController {
	var initialSendWindow protocol.ByteCount
	if s.peerParams != nil {
		initialSendWindow = s.peerParams.StreamFlowControlWindow
	}
	return flowcontrol.NewStreamFlowController(
		id,
		s.version.StreamContributesToConnectionFlowControl(id),
		s.connFlowController,
		protocol.ReceiveStreamFlowControlWindow,
		protocol.ByteCount(s.config.MaxReceiveStreamFlowControlWindow),
		initialSendWindow,
		s.rttStats,
		s.logger,
	)
}

func (s *session) newCryptoStream() cryptoStreamI {
	id := s.version.CryptoStreamID()
	flowController := flowcontrol.NewStreamFlowController(
		id,
		s.version.StreamContributesToConnectionFlowControl(id),
		s.connFlowController,
		protocol.ReceiveStreamFlowControlWindow,
		protocol.ByteCount(s.config.MaxReceiveStreamFlowControlWindow),
		0,
		s.rttStats,
		s.logger,
	)
	return newCryptoStream(s, flowController, s.version)
}

func (s *session) sendPublicReset(rejectedPacketNumber protocol.PacketNumber) error {
	s.logger.Infof("Sending public reset for connection %x, packet number %d", s.connectionID, rejectedPacketNumber)
	return s.conn.Write(wire.WritePublicReset(s.connectionID, rejectedPacketNumber, 0))
}

// scheduleSending signals that we have data for sending
func (s *session) scheduleSending() {
	select {
	case s.sendingScheduled <- struct{}{}:
	default:
	}
}

func (s *session) tryQueueingUndecryptablePacket(p *receivedPacket) {
	if s.handshakeComplete {
		s.logger.Debugf("Received undecryptable packet from %s after the handshake: %#v, %d bytes data", p.remoteAddr.String(), p.header, len(p.data))
		return
	}
	if len(s.undecryptablePackets)+1 > protocol.MaxUndecryptablePackets {
		// if this is the first time the undecryptablePackets runs full, start the timer to send a Public Reset
		if s.receivedTooManyUndecrytablePacketsTime.IsZero() {
			s.receivedTooManyUndecrytablePacketsTime = time.Now()
			s.maybeResetTimer()
		}
		s.logger.Infof("Dropping undecrytable packet 0x%x (undecryptable packet queue full)", p.header.PacketNumber)
		return
	}
	s.logger.Infof("Queueing packet 0x%x for later decryption", p.header.PacketNumber)
	s.undecryptablePackets = append(s.undecryptablePackets, p)
}

func (s *session) tryDecryptingQueuedPackets() {
	for _, p := range s.undecryptablePackets {
		s.handlePacket(p)
	}
	s.undecryptablePackets = s.undecryptablePackets[:0]
}

func (s *session) queueControlFrame(f wire.Frame) {
	s.packer.QueueControlFrame(f)
	s.scheduleSending()
}

func (s *session) onHasWindowUpdate(id protocol.StreamID) {
	s.windowUpdateQueue.Add(id)
	s.scheduleSending()
}

func (s *session) onHasStreamData(id protocol.StreamID) {
	s.streamFramer.AddActiveStream(id)
	s.scheduleSending()
}

func (s *session) onStreamCompleted(id protocol.StreamID) {
	if err := s.streamsMap.DeleteStream(id); err != nil {
		s.Close(err)
	}
}

func (s *session) LocalAddr() net.Addr {
	return s.conn.LocalAddr()
}

func (s *session) RemoteAddr() net.Addr {
	return s.conn.RemoteAddr()
}

func (s *session) handshakeStatus() <-chan error {
	return s.handshakeChan
}

func (s *session) getCryptoStream() cryptoStreamI {
	return s.cryptoStream
}

func (s *session) GetVersion() protocol.VersionNumber {
	return s.version
}<|MERGE_RESOLUTION|>--- conflicted
+++ resolved
@@ -188,11 +188,8 @@
 		s.config.AcceptCookie,
 		paramsChan,
 		handshakeEvent,
-<<<<<<< HEAD
+		s.logger,
 		&s.config.QuicTracer,
-=======
-		s.logger,
->>>>>>> 1b575824
 	)
 	if err != nil {
 		return nil, err
@@ -210,6 +207,7 @@
 		s.streamFramer,
 		s.perspective,
 		s.version,
+        &s.config.QuicTracer,
 	)
 	return s, s.postSetup()
 }
@@ -257,11 +255,8 @@
 		handshakeEvent,
 		initialVersion,
 		negotiatedVersions,
-<<<<<<< HEAD
+		s.logger,
 		&s.config.QuicTracer,
-=======
-		s.logger,
->>>>>>> 1b575824
 	)
 	if err != nil {
 		return nil, err
@@ -280,6 +275,7 @@
 		s.streamFramer,
 		s.perspective,
 		s.version,
+        &s.config.QuicTracer,
 	)
 	return s, s.postSetup()
 }
@@ -326,6 +322,7 @@
 		s.streamFramer,
 		s.perspective,
 		s.version,
+        &s.config.QuicTracer,
 	)
 	if err := s.postSetup(); err != nil {
 		return nil, err
@@ -385,6 +382,7 @@
 		s.streamFramer,
 		s.perspective,
 		s.version,
+        &s.config.QuicTracer,
 	)
 	return s, s.postSetup()
 }
@@ -414,30 +412,8 @@
 	s.lastNetworkActivityTime = now
 	s.sessionCreationTime = now
 
-<<<<<<< HEAD
-	s.sentPacketHandler = ackhandler.NewSentPacketHandler(s.rttStats)
-	s.receivedPacketHandler = ackhandler.NewReceivedPacketHandler(s.version)
-
-	if s.version.UsesTLS() {
-		s.streamsMap = newStreamsMap(s, s.newFlowController, s.perspective, s.version)
-	} else {
-		s.streamsMap = newStreamsMapLegacy(s.newStream, s.perspective)
-	}
-	s.streamFramer = newStreamFramer(s.cryptoStream, s.streamsMap, s.version)
-	s.packer = newPacketPacker(s.connectionID,
-		initialPacketNumber,
-		s.cryptoSetup,
-		s.streamFramer,
-		s.perspective,
-		s.version,
-		&s.config.QuicTracer,
-	)
-	s.windowUpdateQueue = newWindowUpdateQueue(s.streamsMap, s.cryptoStream, s.packer.QueueControlFrame)
-	s.unpacker = &packetUnpacker{aead: s.cryptoSetup, version: s.version, quicTracer: &s.config.QuicTracer}
-=======
 	s.receivedPacketHandler = ackhandler.NewReceivedPacketHandler(s.rttStats, s.version)
 	s.windowUpdateQueue = newWindowUpdateQueue(s.streamsMap, s.cryptoStream, s.packer.QueueControlFrame)
->>>>>>> 1b575824
 	return nil
 }
 
@@ -618,12 +594,8 @@
 	)
 
 	packet, err := s.unpacker.Unpack(hdr.Raw, hdr, data)
-<<<<<<< HEAD
-
-	if utils.Debug() {
-=======
+
 	if s.logger.Debug() {
->>>>>>> 1b575824
 		if err != nil {
 			s.logger.Debugf("<- Reading packet 0x%x (%d bytes) for connection %x", hdr.PacketNumber, len(data)+len(hdr.Raw), hdr.ConnectionID)
 		} else {
