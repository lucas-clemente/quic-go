--- conflicted
+++ resolved
@@ -25,29 +25,9 @@
 
 type packetUnpackerBase struct {
 	version protocol.VersionNumber
-<<<<<<< HEAD
-	aead    quicAEAD
-	quicTracer *qtrace.Tracer
-}
-
-func (u *packetUnpacker) Unpack(headerBinary []byte, hdr *wire.Header, data []byte) (*unpackedPacket, error) {
-	buf := getPacketBuffer()
-	defer putPacketBuffer(buf)
-	decrypted, encryptionLevel, err := u.aead.Open(buf, data, hdr.PacketNumber, headerBinary)
-	if err != nil {
-		// Wrap err in quicError so that public reset is sent by session
-		return nil, qerr.Error(qerr.DecryptionFailure, err.Error())
-	}
-
-	if u.quicTracer != nil && u.quicTracer.GotPacket != nil {
-		u.quicTracer.GotPacket(decrypted, int(encryptionLevel))
-	}
-
-=======
 }
 
 func (u *packetUnpackerBase) parseFrames(decrypted []byte, hdr *wire.Header) ([]wire.Frame, error) {
->>>>>>> 1b575824
 	r := bytes.NewReader(decrypted)
 	if r.Len() == 0 {
 		return nil, qerr.MissingPayload
@@ -72,6 +52,7 @@
 type packetUnpackerGQUIC struct {
 	packetUnpackerBase
 	aead gQUICAEAD
+	quicTracer *qtrace.Tracer
 }
 
 var _ unpacker = &packetUnpackerGQUIC{}
@@ -93,6 +74,10 @@
 	fs, err := u.parseFrames(decrypted, hdr)
 	if err != nil {
 		return nil, err
+	}
+
+	if u.quicTracer != nil && u.quicTracer.GotPacket != nil {
+		u.quicTracer.GotPacket(decrypted, int(encryptionLevel))
 	}
 
 	return &unpackedPacket{
