package quic

import (
	"bytes"
	"context"
	"crypto/tls"
	"errors"
	"io"
	"net"
	"runtime/pprof"
	"strings"
	"time"

	"github.com/golang/mock/gomock"
	. "github.com/onsi/ginkgo"
	. "github.com/onsi/gomega"

	"github.com/lucas-clemente/quic-go/internal/ackhandler"
	"github.com/lucas-clemente/quic-go/internal/crypto"
	"github.com/lucas-clemente/quic-go/internal/handshake"
	"github.com/lucas-clemente/quic-go/internal/mocks"
	"github.com/lucas-clemente/quic-go/internal/mocks/ackhandler"
	"github.com/lucas-clemente/quic-go/internal/protocol"
	"github.com/lucas-clemente/quic-go/internal/testdata"
	"github.com/lucas-clemente/quic-go/internal/utils"
	"github.com/lucas-clemente/quic-go/internal/wire"
	"github.com/lucas-clemente/quic-go/qerr"
	"github.com/lucas-clemente/quic-go/qtrace"
)

type mockConnection struct {
	remoteAddr net.Addr
	localAddr  net.Addr
	written    chan []byte
}

func newMockConnection() *mockConnection {
	return &mockConnection{
		remoteAddr: &net.UDPAddr{},
		written:    make(chan []byte, 100),
	}
}

func (m *mockConnection) Write(p []byte) error {
	b := make([]byte, len(p))
	copy(b, p)
	select {
	case m.written <- b:
	default:
		panic("mockConnection channel full")
	}
	return nil
}
func (m *mockConnection) Read([]byte) (int, net.Addr, error) { panic("not implemented") }

func (m *mockConnection) SetCurrentRemoteAddr(addr net.Addr) {
	m.remoteAddr = addr
}
func (m *mockConnection) LocalAddr() net.Addr  { return m.localAddr }
func (m *mockConnection) RemoteAddr() net.Addr { return m.remoteAddr }
func (*mockConnection) Close() error           { panic("not implemented") }

func areSessionsRunning() bool {
	var b bytes.Buffer
	pprof.Lookup("goroutine").WriteTo(&b, 1)
	return strings.Contains(b.String(), "quic-go.(*session).run")
}

var _ = Describe("Session", func() {
	var (
		sess          *session
		scfg          *handshake.ServerConfig
		mconn         *mockConnection
		cryptoSetup   *mockCryptoSetup
		streamManager *MockStreamManager
		handshakeChan chan<- struct{}
	)

	BeforeEach(func() {
		Eventually(areSessionsRunning).Should(BeFalse())

		cryptoSetup = &mockCryptoSetup{}
		newCryptoSetup = func(
			_ io.ReadWriter,
			_ protocol.ConnectionID,
			_ net.Addr,
			_ protocol.VersionNumber,
			_ []byte,
			_ *handshake.ServerConfig,
			_ *handshake.TransportParameters,
			_ []protocol.VersionNumber,
			_ func(net.Addr, *Cookie) bool,
			_ chan<- handshake.TransportParameters,
			handshakeChanP chan<- struct{},
<<<<<<< HEAD
			_ *qtrace.Tracer,
=======
			_ utils.Logger,
>>>>>>> 1b575824
		) (handshake.CryptoSetup, error) {
			handshakeChan = handshakeChanP
			return cryptoSetup, nil
		}

		mconn = newMockConnection()
		certChain := crypto.NewCertChain(testdata.GetTLSConfig())
		kex, err := crypto.NewCurve25519KEX()
		Expect(err).NotTo(HaveOccurred())
		scfg, err = handshake.NewServerConfig(kex, certChain)
		Expect(err).NotTo(HaveOccurred())
		var pSess Session
		pSess, err = newSession(
			mconn,
			protocol.Version39,
			0,
			scfg,
			nil,
			populateServerConfig(&Config{}),
			utils.DefaultLogger,
		)
		Expect(err).NotTo(HaveOccurred())
		sess = pSess.(*session)
		streamManager = NewMockStreamManager(mockCtrl)
		sess.streamsMap = streamManager
	})

	AfterEach(func() {
		newCryptoSetup = handshake.NewCryptoSetup
		Eventually(areSessionsRunning).Should(BeFalse())
	})

	Context("source address validation", func() {
		var (
			cookieVerify    func(net.Addr, *Cookie) bool
			paramClientAddr net.Addr
			paramCookie     *Cookie
		)
		remoteAddr := &net.UDPAddr{IP: net.IPv4(192, 168, 13, 37), Port: 1000}

		BeforeEach(func() {
			newCryptoSetup = func(
				_ io.ReadWriter,
				_ protocol.ConnectionID,
				_ net.Addr,
				_ protocol.VersionNumber,
				_ []byte,
				_ *handshake.ServerConfig,
				_ *handshake.TransportParameters,
				_ []protocol.VersionNumber,
				cookieFunc func(net.Addr, *Cookie) bool,
				_ chan<- handshake.TransportParameters,
				_ chan<- struct{},
<<<<<<< HEAD
				_ *qtrace.Tracer,
=======
				_ utils.Logger,
>>>>>>> 1b575824
			) (handshake.CryptoSetup, error) {
				cookieVerify = cookieFunc
				return cryptoSetup, nil
			}

			conf := populateServerConfig(&Config{})
			conf.AcceptCookie = func(clientAddr net.Addr, cookie *Cookie) bool {
				paramClientAddr = clientAddr
				paramCookie = cookie
				return false
			}
			pSess, err := newSession(
				mconn,
				protocol.Version39,
				0,
				scfg,
				nil,
				conf,
				utils.DefaultLogger,
			)
			Expect(err).NotTo(HaveOccurred())
			sess = pSess.(*session)
		})

		It("calls the callback with the right parameters when the client didn't send an STK", func() {
			cookieVerify(remoteAddr, nil)
			Expect(paramClientAddr).To(Equal(remoteAddr))
			Expect(paramCookie).To(BeNil())
		})

		It("calls the callback with the STK when the client sent an STK", func() {
			cookieAddr := &net.UDPAddr{IP: net.IPv4(127, 0, 0, 1), Port: 1337}
			sentTime := time.Now().Add(-time.Hour)
			cookieVerify(remoteAddr, &Cookie{SentTime: sentTime, RemoteAddr: cookieAddr.String()})
			Expect(paramClientAddr).To(Equal(remoteAddr))
			Expect(paramCookie).ToNot(BeNil())
			Expect(paramCookie.RemoteAddr).To(Equal(cookieAddr.String()))
			Expect(paramCookie.SentTime).To(Equal(sentTime))
		})
	})

	Context("frame handling", func() {
		Context("handling STREAM frames", func() {
			It("passes STREAM frames to the stream", func() {
				f := &wire.StreamFrame{
					StreamID: 5,
					Data:     []byte{0xde, 0xca, 0xfb, 0xad},
				}
				str := NewMockReceiveStreamI(mockCtrl)
				str.EXPECT().handleStreamFrame(f)
				streamManager.EXPECT().GetOrOpenReceiveStream(protocol.StreamID(5)).Return(str, nil)
				err := sess.handleStreamFrame(f, protocol.EncryptionForwardSecure)
				Expect(err).ToNot(HaveOccurred())
			})

			It("returns errors", func() {
				testErr := errors.New("test err")
				f := &wire.StreamFrame{
					StreamID: 5,
					Data:     []byte{0xde, 0xca, 0xfb, 0xad},
				}
				str := NewMockReceiveStreamI(mockCtrl)
				str.EXPECT().handleStreamFrame(f).Return(testErr)
				streamManager.EXPECT().GetOrOpenReceiveStream(protocol.StreamID(5)).Return(str, nil)
				err := sess.handleStreamFrame(f, protocol.EncryptionForwardSecure)
				Expect(err).To(MatchError(testErr))
			})

			It("ignores STREAM frames for closed streams", func() {
				streamManager.EXPECT().GetOrOpenReceiveStream(protocol.StreamID(5)).Return(nil, nil) // for closed streams, the streamManager returns nil
				err := sess.handleStreamFrame(&wire.StreamFrame{
					StreamID: 5,
					Data:     []byte("foobar"),
				}, protocol.EncryptionForwardSecure)
				Expect(err).ToNot(HaveOccurred())
			})

			It("errors on a STREAM frame that would close the crypto stream", func() {
				err := sess.handleStreamFrame(&wire.StreamFrame{
					StreamID: sess.version.CryptoStreamID(),
					Offset:   0x1337,
					FinBit:   true,
				}, protocol.EncryptionForwardSecure)
				Expect(err).To(MatchError("Received STREAM frame with FIN bit for the crypto stream"))
			})

			It("accepts unencrypted STREAM frames on the crypto stream", func() {
				f := &wire.StreamFrame{
					StreamID: versionGQUICFrames.CryptoStreamID(),
					Data:     []byte("foobar"),
				}
				err := sess.handleStreamFrame(f, protocol.EncryptionUnencrypted)
				Expect(err).ToNot(HaveOccurred())
			})

			It("unpacks encrypted STREAM frames on the crypto stream", func() {
				err := sess.handleStreamFrame(&wire.StreamFrame{
					StreamID: versionGQUICFrames.CryptoStreamID(),
					Data:     []byte("foobar"),
				}, protocol.EncryptionSecure)
				Expect(err).ToNot(HaveOccurred())
			})

			It("does not unpack unencrypted STREAM frames on higher streams", func() {
				err := sess.handleStreamFrame(&wire.StreamFrame{
					StreamID: 3,
					Data:     []byte("foobar"),
				}, protocol.EncryptionUnencrypted)
				Expect(err).To(MatchError(qerr.Error(qerr.UnencryptedStreamData, "received unencrypted stream data on stream 3")))
			})
		})

		Context("handling ACK frames", func() {
			It("informs the SentPacketHandler about ACKs", func() {
				f := &wire.AckFrame{LargestAcked: 3, LowestAcked: 2}
				sph := mockackhandler.NewMockSentPacketHandler(mockCtrl)
				sph.EXPECT().ReceivedAck(f, protocol.PacketNumber(42), protocol.EncryptionSecure, gomock.Any())
				sph.EXPECT().GetLowestPacketNotConfirmedAcked()
				sess.sentPacketHandler = sph
				sess.lastRcvdPacketNumber = 42
				err := sess.handleAckFrame(f, protocol.EncryptionSecure)
				Expect(err).ToNot(HaveOccurred())
			})

			It("tells the ReceivedPacketHandler to ignore low ranges", func() {
				sph := mockackhandler.NewMockSentPacketHandler(mockCtrl)
				sph.EXPECT().ReceivedAck(gomock.Any(), gomock.Any(), gomock.Any(), gomock.Any())
				sph.EXPECT().GetLowestPacketNotConfirmedAcked().Return(protocol.PacketNumber(0x42))
				sess.sentPacketHandler = sph
				rph := mockackhandler.NewMockReceivedPacketHandler(mockCtrl)
				rph.EXPECT().IgnoreBelow(protocol.PacketNumber(0x42))
				sess.receivedPacketHandler = rph
				err := sess.handleAckFrame(&wire.AckFrame{LargestAcked: 3, LowestAcked: 2}, protocol.EncryptionUnencrypted)
				Expect(err).ToNot(HaveOccurred())
			})
		})

		Context("handling RST_STREAM frames", func() {
			It("closes the streams for writing", func() {
				f := &wire.RstStreamFrame{
					StreamID:   555,
					ErrorCode:  42,
					ByteOffset: 0x1337,
				}
				str := NewMockReceiveStreamI(mockCtrl)
				streamManager.EXPECT().GetOrOpenReceiveStream(protocol.StreamID(555)).Return(str, nil)
				str.EXPECT().handleRstStreamFrame(f)
				err := sess.handleRstStreamFrame(f)
				Expect(err).ToNot(HaveOccurred())
			})

			It("returns errors", func() {
				f := &wire.RstStreamFrame{
					StreamID:   7,
					ByteOffset: 0x1337,
				}
				testErr := errors.New("flow control violation")
				str := NewMockReceiveStreamI(mockCtrl)
				streamManager.EXPECT().GetOrOpenReceiveStream(protocol.StreamID(7)).Return(str, nil)
				str.EXPECT().handleRstStreamFrame(f).Return(testErr)
				err := sess.handleRstStreamFrame(f)
				Expect(err).To(MatchError(testErr))
			})

			It("ignores RST_STREAM frames for closed streams", func() {
				streamManager.EXPECT().GetOrOpenReceiveStream(protocol.StreamID(3)).Return(nil, nil)
				err := sess.handleFrames([]wire.Frame{&wire.RstStreamFrame{
					StreamID:  3,
					ErrorCode: 42,
				}}, protocol.EncryptionUnspecified)
				Expect(err).NotTo(HaveOccurred())
			})

			It("erros when a RST_STREAM frame would reset the crypto stream", func() {
				err := sess.handleRstStreamFrame(&wire.RstStreamFrame{
					StreamID:  sess.version.CryptoStreamID(),
					ErrorCode: 123,
				})
				Expect(err).To(MatchError("Received RST_STREAM frame for the crypto stream"))
			})
		})

		Context("handling MAX_DATA and MAX_STREAM_DATA frames", func() {
			var connFC *mocks.MockConnectionFlowController

			BeforeEach(func() {
				connFC = mocks.NewMockConnectionFlowController(mockCtrl)
				sess.connFlowController = connFC
			})

			It("updates the flow control window of the crypto stream", func() {
				fc := mocks.NewMockStreamFlowController(mockCtrl)
				offset := protocol.ByteCount(0x4321)
				fc.EXPECT().UpdateSendWindow(offset)
				sess.cryptoStream.(*cryptoStream).sendStream.flowController = fc
				err := sess.handleMaxStreamDataFrame(&wire.MaxStreamDataFrame{
					StreamID:   sess.version.CryptoStreamID(),
					ByteOffset: offset,
				})
				Expect(err).ToNot(HaveOccurred())
			})

			It("updates the flow control window of a stream", func() {
				f := &wire.MaxStreamDataFrame{
					StreamID:   12345,
					ByteOffset: 0x1337,
				}
				str := NewMockSendStreamI(mockCtrl)
				streamManager.EXPECT().GetOrOpenSendStream(protocol.StreamID(12345)).Return(str, nil)
				str.EXPECT().handleMaxStreamDataFrame(f)
				err := sess.handleMaxStreamDataFrame(f)
				Expect(err).ToNot(HaveOccurred())
			})

			It("updates the flow control window of the connection", func() {
				offset := protocol.ByteCount(0x800000)
				connFC.EXPECT().UpdateSendWindow(offset)
				sess.handleMaxDataFrame(&wire.MaxDataFrame{ByteOffset: offset})
			})

			It("ignores MAX_STREAM_DATA frames for a closed stream", func() {
				streamManager.EXPECT().GetOrOpenSendStream(protocol.StreamID(10)).Return(nil, nil)
				err := sess.handleFrames([]wire.Frame{&wire.MaxStreamDataFrame{
					StreamID:   10,
					ByteOffset: 1337,
				}}, protocol.EncryptionUnspecified)
				Expect(err).NotTo(HaveOccurred())
			})
		})

		Context("handling MAX_STREAM_ID frames", func() {
			It("passes the frame to the streamsMap", func() {
				f := &wire.MaxStreamIDFrame{StreamID: 10}
				streamManager.EXPECT().HandleMaxStreamIDFrame(f)
				err := sess.handleMaxStreamIDFrame(f)
				Expect(err).ToNot(HaveOccurred())
			})

			It("returns errors", func() {
				f := &wire.MaxStreamIDFrame{StreamID: 10}
				testErr := errors.New("test error")
				streamManager.EXPECT().HandleMaxStreamIDFrame(f).Return(testErr)
				err := sess.handleMaxStreamIDFrame(f)
				Expect(err).To(MatchError(testErr))
			})
		})

		Context("handling STOP_SENDING frames", func() {
			It("passes the frame to the stream", func() {
				f := &wire.StopSendingFrame{
					StreamID:  5,
					ErrorCode: 10,
				}
				str := NewMockSendStreamI(mockCtrl)
				streamManager.EXPECT().GetOrOpenSendStream(protocol.StreamID(5)).Return(str, nil)
				str.EXPECT().handleStopSendingFrame(f)
				err := sess.handleStopSendingFrame(f)
				Expect(err).ToNot(HaveOccurred())
			})

			It("errors when receiving a STOP_SENDING for the crypto stream", func() {
				err := sess.handleStopSendingFrame(&wire.StopSendingFrame{
					StreamID:  sess.version.CryptoStreamID(),
					ErrorCode: 10,
				})
				Expect(err).To(MatchError("Received a STOP_SENDING frame for the crypto stream"))
			})

			It("ignores STOP_SENDING frames for a closed stream", func() {
				streamManager.EXPECT().GetOrOpenSendStream(protocol.StreamID(3)).Return(nil, nil)
				err := sess.handleFrames([]wire.Frame{&wire.StopSendingFrame{
					StreamID:  3,
					ErrorCode: 1337,
				}}, protocol.EncryptionUnspecified)
				Expect(err).NotTo(HaveOccurred())
			})
		})

		It("handles PING frames", func() {
			err := sess.handleFrames([]wire.Frame{&wire.PingFrame{}}, protocol.EncryptionUnspecified)
			Expect(err).NotTo(HaveOccurred())
		})

		It("handles BLOCKED frames", func() {
			err := sess.handleFrames([]wire.Frame{&wire.BlockedFrame{}}, protocol.EncryptionUnspecified)
			Expect(err).NotTo(HaveOccurred())
		})

		It("handles STREAM_BLOCKED frames", func() {
			err := sess.handleFrames([]wire.Frame{&wire.StreamBlockedFrame{}}, protocol.EncryptionUnspecified)
			Expect(err).NotTo(HaveOccurred())
		})

		It("handles STREAM_ID_BLOCKED frames", func() {
			err := sess.handleFrames([]wire.Frame{&wire.StreamIDBlockedFrame{}}, protocol.EncryptionUnspecified)
			Expect(err).NotTo(HaveOccurred())
		})

		It("errors on GOAWAY frames", func() {
			err := sess.handleFrames([]wire.Frame{&wire.GoawayFrame{}}, protocol.EncryptionUnspecified)
			Expect(err).To(MatchError("unimplemented: handling GOAWAY frames"))
		})

		It("handles STOP_WAITING frames", func() {
			err := sess.handleFrames([]wire.Frame{&wire.StopWaitingFrame{LeastUnacked: 10}}, protocol.EncryptionUnspecified)
			Expect(err).NotTo(HaveOccurred())
		})

		It("handles CONNECTION_CLOSE frames", func() {
			testErr := qerr.Error(qerr.ProofInvalid, "foobar")
			streamManager.EXPECT().CloseWithError(testErr)
			done := make(chan struct{})
			go func() {
				defer GinkgoRecover()
				err := sess.run()
				Expect(err).To(MatchError(testErr))
				close(done)
			}()
			err := sess.handleFrames([]wire.Frame{&wire.ConnectionCloseFrame{ErrorCode: qerr.ProofInvalid, ReasonPhrase: "foobar"}}, protocol.EncryptionUnspecified)
			Expect(err).NotTo(HaveOccurred())
			Eventually(sess.Context().Done()).Should(BeClosed())
			Eventually(done).Should(BeClosed())
		})
	})

	It("tells its versions", func() {
		sess.version = 4242
		Expect(sess.GetVersion()).To(Equal(protocol.VersionNumber(4242)))
	})

	It("accepts new streams", func() {
		mstr := NewMockStreamI(mockCtrl)
		streamManager.EXPECT().AcceptStream().Return(mstr, nil)
		str, err := sess.AcceptStream()
		Expect(err).ToNot(HaveOccurred())
		Expect(str).To(Equal(mstr))
	})

	Context("closing", func() {
		BeforeEach(func() {
			Eventually(areSessionsRunning).Should(BeFalse())
			go func() {
				defer GinkgoRecover()
				sess.run()
			}()
			Eventually(areSessionsRunning).Should(BeTrue())
		})

		It("shuts down without error", func() {
			streamManager.EXPECT().CloseWithError(qerr.Error(qerr.PeerGoingAway, ""))
			sess.Close(nil)
			Eventually(areSessionsRunning).Should(BeFalse())
			Expect(mconn.written).To(HaveLen(1))
			buf := &bytes.Buffer{}
			err := (&wire.ConnectionCloseFrame{ErrorCode: qerr.PeerGoingAway}).Write(buf, sess.version)
			Expect(err).ToNot(HaveOccurred())
			Expect(mconn.written).To(Receive(ContainSubstring(buf.String())))
			Expect(sess.Context().Done()).To(BeClosed())
		})

		It("only closes once", func() {
			streamManager.EXPECT().CloseWithError(qerr.Error(qerr.PeerGoingAway, ""))
			sess.Close(nil)
			sess.Close(nil)
			Eventually(areSessionsRunning).Should(BeFalse())
			Expect(mconn.written).To(HaveLen(1))
			Expect(sess.Context().Done()).To(BeClosed())
		})

		It("closes streams with proper error", func() {
			testErr := errors.New("test error")
			streamManager.EXPECT().CloseWithError(qerr.Error(qerr.InternalError, testErr.Error()))
			sess.Close(testErr)
			Eventually(areSessionsRunning).Should(BeFalse())
			Expect(sess.Context().Done()).To(BeClosed())
		})

		It("closes the session in order to replace it with another QUIC version", func() {
			streamManager.EXPECT().CloseWithError(gomock.Any())
			sess.Close(errCloseSessionForNewVersion)
			Eventually(areSessionsRunning).Should(BeFalse())
			Expect(mconn.written).To(BeEmpty()) // no CONNECTION_CLOSE or PUBLIC_RESET sent
		})

		It("sends a Public Reset if the client is initiating the head-of-line blocking experiment", func() {
			streamManager.EXPECT().CloseWithError(gomock.Any())
			sess.Close(handshake.ErrHOLExperiment)
			Expect(mconn.written).To(HaveLen(1))
			Expect((<-mconn.written)[0] & 0x02).ToNot(BeZero()) // Public Reset
			Expect(sess.Context().Done()).To(BeClosed())
		})

		It("sends a Public Reset if the client is initiating the no STOP_WAITING experiment", func() {
			streamManager.EXPECT().CloseWithError(gomock.Any())
			sess.Close(handshake.ErrHOLExperiment)
			Expect(mconn.written).To(HaveLen(1))
			Expect((<-mconn.written)[0] & 0x02).ToNot(BeZero()) // Public Reset
			Expect(sess.Context().Done()).To(BeClosed())
		})

		It("cancels the context when the run loop exists", func() {
			streamManager.EXPECT().CloseWithError(gomock.Any())
			returned := make(chan struct{})
			go func() {
				defer GinkgoRecover()
				ctx := sess.Context()
				<-ctx.Done()
				Expect(ctx.Err()).To(MatchError(context.Canceled))
				close(returned)
			}()
			Consistently(returned).ShouldNot(BeClosed())
			sess.Close(nil)
			Eventually(returned).Should(BeClosed())
		})
	})

	Context("receiving packets", func() {
		var hdr *wire.Header
		var unpacker *MockUnpacker

		BeforeEach(func() {
			unpacker = NewMockUnpacker(mockCtrl)
			sess.unpacker = unpacker
			hdr = &wire.Header{PacketNumberLen: protocol.PacketNumberLen6}
		})

		It("sets the {last,largest}RcvdPacketNumber", func() {
			hdr.PacketNumber = 5
			hdr.Raw = []byte("raw header")
			unpacker.EXPECT().Unpack([]byte("raw header"), hdr, []byte("foobar")).Return(&unpackedPacket{}, nil)
			err := sess.handlePacketImpl(&receivedPacket{header: hdr, data: []byte("foobar")})
			Expect(err).ToNot(HaveOccurred())
			Expect(sess.lastRcvdPacketNumber).To(Equal(protocol.PacketNumber(5)))
			Expect(sess.largestRcvdPacketNumber).To(Equal(protocol.PacketNumber(5)))
		})

		It("informs the ReceivedPacketHandler", func() {
			unpacker.EXPECT().Unpack(gomock.Any(), gomock.Any(), gomock.Any()).Return(&unpackedPacket{}, nil)
			now := time.Now().Add(time.Hour)
			rph := mockackhandler.NewMockReceivedPacketHandler(mockCtrl)
			rph.EXPECT().ReceivedPacket(protocol.PacketNumber(5), now, false)
			sess.receivedPacketHandler = rph
			hdr.PacketNumber = 5
			err := sess.handlePacketImpl(&receivedPacket{header: hdr, rcvTime: now})
			Expect(err).ToNot(HaveOccurred())
		})

		It("doesn't inform the ReceivedPacketHandler about Retry packets", func() {
			unpacker.EXPECT().Unpack(gomock.Any(), gomock.Any(), gomock.Any()).Return(&unpackedPacket{}, nil)
			now := time.Now().Add(time.Hour)
			rph := mockackhandler.NewMockReceivedPacketHandler(mockCtrl)
			sess.receivedPacketHandler = rph
			// don't EXPECT any call to ReceivedPacket
			hdr.PacketNumber = 5
			hdr.Type = protocol.PacketTypeRetry
			err := sess.handlePacketImpl(&receivedPacket{header: hdr, rcvTime: now})
			Expect(err).ToNot(HaveOccurred())
		})

		It("closes when handling a packet fails", func(done Done) {
			testErr := errors.New("unpack error")
			unpacker.EXPECT().Unpack(gomock.Any(), gomock.Any(), gomock.Any()).Return(nil, testErr)
			streamManager.EXPECT().CloseWithError(gomock.Any())
			hdr.PacketNumber = 5
			var runErr error
			go func() {
				defer GinkgoRecover()
				runErr = sess.run()
			}()
			sess.handlePacket(&receivedPacket{header: hdr})
			Eventually(func() error { return runErr }).Should(MatchError(testErr))
			Expect(sess.Context().Done()).To(BeClosed())
			close(done)
		})

		It("sets the {last,largest}RcvdPacketNumber, for an out-of-order packet", func() {
			unpacker.EXPECT().Unpack(gomock.Any(), gomock.Any(), gomock.Any()).Return(&unpackedPacket{}, nil).Times(2)
			hdr.PacketNumber = 5
			err := sess.handlePacketImpl(&receivedPacket{header: hdr})
			Expect(err).ToNot(HaveOccurred())
			Expect(sess.lastRcvdPacketNumber).To(Equal(protocol.PacketNumber(5)))
			Expect(sess.largestRcvdPacketNumber).To(Equal(protocol.PacketNumber(5)))
			hdr.PacketNumber = 3
			err = sess.handlePacketImpl(&receivedPacket{header: hdr})
			Expect(err).ToNot(HaveOccurred())
			Expect(sess.lastRcvdPacketNumber).To(Equal(protocol.PacketNumber(3)))
			Expect(sess.largestRcvdPacketNumber).To(Equal(protocol.PacketNumber(5)))
		})

		It("handles duplicate packets", func() {
			unpacker.EXPECT().Unpack(gomock.Any(), gomock.Any(), gomock.Any()).Return(&unpackedPacket{}, nil).Times(2)
			hdr.PacketNumber = 5
			err := sess.handlePacketImpl(&receivedPacket{header: hdr})
			Expect(err).ToNot(HaveOccurred())
			err = sess.handlePacketImpl(&receivedPacket{header: hdr})
			Expect(err).ToNot(HaveOccurred())
		})

		Context("updating the remote address", func() {
			It("doesn't support connection migration", func() {
				unpacker.EXPECT().Unpack(gomock.Any(), gomock.Any(), gomock.Any()).Return(&unpackedPacket{}, nil)
				origAddr := sess.conn.(*mockConnection).remoteAddr
				remoteIP := &net.IPAddr{IP: net.IPv4(192, 168, 0, 100)}
				Expect(origAddr).ToNot(Equal(remoteIP))
				p := receivedPacket{
					remoteAddr: remoteIP,
					header:     &wire.Header{PacketNumber: 1337},
				}
				err := sess.handlePacketImpl(&p)
				Expect(err).ToNot(HaveOccurred())
				Expect(sess.conn.(*mockConnection).remoteAddr).To(Equal(origAddr))
			})
		})
	})

	Context("sending packets", func() {
		BeforeEach(func() {
			sess.packer.hasSentPacket = true // make sure this is not the first packet the packer sends
		})

		It("sends ACK frames", func() {
			packetNumber := protocol.PacketNumber(0x035e)
			err := sess.receivedPacketHandler.ReceivedPacket(packetNumber, time.Now(), true)
			Expect(err).ToNot(HaveOccurred())
			sent, err := sess.sendPacket()
			Expect(err).NotTo(HaveOccurred())
			Expect(sent).To(BeTrue())
			Expect(mconn.written).To(HaveLen(1))
			Expect(mconn.written).To(Receive(ContainSubstring(string([]byte{0x03, 0x5e}))))
		})

		It("adds a MAX_DATA frames", func() {
			fc := mocks.NewMockConnectionFlowController(mockCtrl)
			fc.EXPECT().GetWindowUpdate().Return(protocol.ByteCount(0x1337))
			fc.EXPECT().IsNewlyBlocked()
			sess.connFlowController = fc
			sph := mockackhandler.NewMockSentPacketHandler(mockCtrl)
			sph.EXPECT().SentPacket(gomock.Any()).Do(func(p *ackhandler.Packet) {
				Expect(p.Frames).To(Equal([]wire.Frame{
					&wire.MaxDataFrame{ByteOffset: 0x1337},
				}))
				Expect(p.SendTime).To(BeTemporally("~", time.Now(), 100*time.Millisecond))
			})
			sess.sentPacketHandler = sph
			sent, err := sess.sendPacket()
			Expect(err).NotTo(HaveOccurred())
			Expect(sent).To(BeTrue())
		})

		It("adds MAX_STREAM_DATA frames", func() {
			sess.windowUpdateQueue.callback(&wire.MaxStreamDataFrame{
				StreamID:   2,
				ByteOffset: 20,
			})
			sph := mockackhandler.NewMockSentPacketHandler(mockCtrl)
			sph.EXPECT().SentPacket(gomock.Any()).Do(func(p *ackhandler.Packet) {
				Expect(p.Frames).To(ContainElement(&wire.MaxStreamDataFrame{StreamID: 2, ByteOffset: 20}))
			})
			sess.sentPacketHandler = sph
			sent, err := sess.sendPacket()
			Expect(err).NotTo(HaveOccurred())
			Expect(sent).To(BeTrue())
		})

		It("adds a BLOCKED frame when it is connection-level flow control blocked", func() {
			fc := mocks.NewMockConnectionFlowController(mockCtrl)
			fc.EXPECT().GetWindowUpdate()
			fc.EXPECT().IsNewlyBlocked().Return(true, protocol.ByteCount(1337))
			sess.connFlowController = fc
			sph := mockackhandler.NewMockSentPacketHandler(mockCtrl)
			sph.EXPECT().SentPacket(gomock.Any()).Do(func(p *ackhandler.Packet) {
				Expect(p.Frames).To(Equal([]wire.Frame{
					&wire.BlockedFrame{Offset: 1337},
				}))
			})
			sess.sentPacketHandler = sph
			sent, err := sess.sendPacket()
			Expect(err).NotTo(HaveOccurred())
			Expect(sent).To(BeTrue())
		})

		It("sends public reset", func() {
			err := sess.sendPublicReset(1)
			Expect(err).NotTo(HaveOccurred())
			Expect(mconn.written).To(HaveLen(1))
			Expect(mconn.written).To(Receive(ContainSubstring("PRST")))
		})

		It("doesn't retransmit an Initial packet if it already received a response", func() {
			unpacker := NewMockUnpacker(mockCtrl)
			unpacker.EXPECT().Unpack(gomock.Any(), gomock.Any(), gomock.Any()).Return(&unpackedPacket{}, nil)
			sess.unpacker = unpacker
			sph := mockackhandler.NewMockSentPacketHandler(mockCtrl)
			sph.EXPECT().GetPacketNumberLen(gomock.Any()).Return(protocol.PacketNumberLen2).AnyTimes()
			sph.EXPECT().DequeuePacketForRetransmission().Return(&ackhandler.Packet{
				PacketNumber: 10,
				PacketType:   protocol.PacketTypeInitial,
			})
			sph.EXPECT().DequeuePacketForRetransmission()
			rph := mockackhandler.NewMockReceivedPacketHandler(mockCtrl)
			rph.EXPECT().ReceivedPacket(gomock.Any(), gomock.Any(), gomock.Any())
			sess.receivedPacketHandler = rph
			sess.sentPacketHandler = sph
			err := sess.handlePacketImpl(&receivedPacket{
				header: &wire.Header{},
				data:   []byte{0},
			})
			Expect(err).ToNot(HaveOccurred())
			Expect(sess.receivedFirstPacket).To(BeTrue())
			sent, err := sess.maybeSendRetransmission()
			Expect(err).NotTo(HaveOccurred())
			Expect(sent).To(BeFalse())
		})

		It("sends a retransmission and a regular packet in the same run", func() {
			sess.windowUpdateQueue.callback(&wire.MaxDataFrame{})
			sph := mockackhandler.NewMockSentPacketHandler(mockCtrl)
			sph.EXPECT().GetPacketNumberLen(gomock.Any()).Return(protocol.PacketNumberLen2).AnyTimes()
			sph.EXPECT().DequeuePacketForRetransmission().Return(&ackhandler.Packet{
				PacketNumber: 10,
				PacketType:   protocol.PacketTypeHandshake,
			})
			sph.EXPECT().SendMode().Return(ackhandler.SendRetransmission)
			sph.EXPECT().SendMode().Return(ackhandler.SendAny)
			sph.EXPECT().ShouldSendNumPackets().Return(2)
			sph.EXPECT().TimeUntilSend()
			sph.EXPECT().GetStopWaitingFrame(gomock.Any()).Return(&wire.StopWaitingFrame{})
			gomock.InOrder(
				sph.EXPECT().SentPacketsAsRetransmission(gomock.Any(), protocol.PacketNumber(10)).Do(func(packets []*ackhandler.Packet, _ protocol.PacketNumber) {
					Expect(packets).To(HaveLen(1))
					Expect(len(packets[0].Frames)).To(BeNumerically(">", 0))
					Expect(packets[0].Frames[0]).To(BeAssignableToTypeOf(&wire.StopWaitingFrame{}))
					Expect(packets[0].SendTime).To(BeTemporally("~", time.Now(), 100*time.Millisecond))
				}),
				sph.EXPECT().SentPacket(gomock.Any()).Do(func(p *ackhandler.Packet) {
					Expect(p.Frames).To(HaveLen(1))
					Expect(p.Frames[0]).To(BeAssignableToTypeOf(&wire.MaxDataFrame{}))
					Expect(p.SendTime).To(BeTemporally("~", time.Now(), 100*time.Millisecond))
				}),
			)
			sess.sentPacketHandler = sph
			err := sess.sendPackets()
			Expect(err).ToNot(HaveOccurred())
		})

		It("doesn't send when the SentPacketHandler doesn't allow it", func() {
			sph := mockackhandler.NewMockSentPacketHandler(mockCtrl)
			sph.EXPECT().SendMode().Return(ackhandler.SendNone)
			sess.sentPacketHandler = sph
			err := sess.sendPackets()
			Expect(err).ToNot(HaveOccurred())
		})
	})

	Context("packet pacing", func() {
		var sph *mockackhandler.MockSentPacketHandler

		BeforeEach(func() {
			sph = mockackhandler.NewMockSentPacketHandler(mockCtrl)
			sph.EXPECT().GetAlarmTimeout().AnyTimes()
			sph.EXPECT().GetPacketNumberLen(gomock.Any()).Return(protocol.PacketNumberLen2).AnyTimes()
			sph.EXPECT().DequeuePacketForRetransmission().AnyTimes()
			sess.sentPacketHandler = sph
			sess.packer.hasSentPacket = true
			streamManager.EXPECT().CloseWithError(gomock.Any())
		})

		It("sends multiple packets one by one immediately", func() {
			sph.EXPECT().SentPacket(gomock.Any()).Times(2)
			sph.EXPECT().ShouldSendNumPackets().Return(1).Times(2)
			sph.EXPECT().TimeUntilSend().Return(time.Now()).Times(2)
			sph.EXPECT().TimeUntilSend().Return(time.Now().Add(time.Hour))
			sph.EXPECT().SendMode().Return(ackhandler.SendAny).Do(func() {
				// make sure there's something to send
				sess.packer.QueueControlFrame(&wire.MaxDataFrame{ByteOffset: 1})
			}).Times(2) // allow 2 packets...
			done := make(chan struct{})
			go func() {
				defer GinkgoRecover()
				sess.run()
				close(done)
			}()
			sess.scheduleSending()
			Eventually(mconn.written).Should(HaveLen(2))
			Consistently(mconn.written).Should(HaveLen(2))
			// make the go routine return
			sess.Close(nil)
			Eventually(done).Should(BeClosed())
		})

		// when becoming congestion limited, at some point the SendMode will change from SendAny to SendAck
		// we shouldn't send the ACK in the same run
		It("doesn't send an ACK right after becoming congestion limited", func() {
			sess.packer.QueueControlFrame(&wire.MaxDataFrame{ByteOffset: 1})
			sph.EXPECT().SentPacket(gomock.Any())
			sph.EXPECT().ShouldSendNumPackets().Return(1000)
			sph.EXPECT().TimeUntilSend().Return(time.Now())
			sph.EXPECT().SendMode().Return(ackhandler.SendAny)
			sph.EXPECT().SendMode().Return(ackhandler.SendAck)
			done := make(chan struct{})
			go func() {
				defer GinkgoRecover()
				sess.run()
				close(done)
			}()
			sess.scheduleSending()
			Eventually(mconn.written).Should(HaveLen(1))
			Consistently(mconn.written).Should(HaveLen(1))
			// make the go routine return
			sess.Close(nil)
			Eventually(done).Should(BeClosed())
		})

		It("paces packets", func() {
			pacingDelay := scaleDuration(100 * time.Millisecond)
			sess.packer.QueueControlFrame(&wire.MaxDataFrame{ByteOffset: 1})
			sph.EXPECT().SentPacket(gomock.Any()).Times(2)
			sph.EXPECT().TimeUntilSend().Return(time.Now().Add(-time.Minute)) // send one packet immediately
			sph.EXPECT().TimeUntilSend().Return(time.Now().Add(pacingDelay))  // send one
			sph.EXPECT().TimeUntilSend().Return(time.Now().Add(time.Hour))
			sph.EXPECT().ShouldSendNumPackets().Times(2).Return(1)
			sph.EXPECT().SendMode().Return(ackhandler.SendAny).Do(func() { // after sending the first packet
				// make sure there's something to send
				sess.packer.QueueControlFrame(&wire.MaxDataFrame{ByteOffset: 2})
			}).AnyTimes()
			done := make(chan struct{})
			go func() {
				defer GinkgoRecover()
				sess.run()
				close(done)
			}()
			sess.scheduleSending()
			Eventually(mconn.written).Should(HaveLen(1))
			Consistently(mconn.written, pacingDelay/2).Should(HaveLen(1))
			Eventually(mconn.written, 2*pacingDelay).Should(HaveLen(2))
			// make the go routine return
			sess.Close(nil)
			Eventually(done).Should(BeClosed())
		})

		It("sends multiple packets at once", func() {
			sph.EXPECT().SentPacket(gomock.Any()).Times(3)
			sph.EXPECT().ShouldSendNumPackets().Return(3)
			sph.EXPECT().TimeUntilSend().Return(time.Now())
			sph.EXPECT().TimeUntilSend().Return(time.Now().Add(time.Hour))
			sph.EXPECT().SendMode().Return(ackhandler.SendAny).Do(func() {
				// make sure there's something to send
				sess.packer.QueueControlFrame(&wire.MaxDataFrame{ByteOffset: 1})
			}).Times(3)
			done := make(chan struct{})
			go func() {
				defer GinkgoRecover()
				sess.run()
				close(done)
			}()
			sess.scheduleSending()
			Eventually(mconn.written).Should(HaveLen(3))
			// make the go routine return
			sess.Close(nil)
			Eventually(done).Should(BeClosed())
		})

		It("doesn't set a pacing timer when there is no data to send", func() {
			sph.EXPECT().TimeUntilSend().Return(time.Now())
			sph.EXPECT().ShouldSendNumPackets().Return(1)
			sph.EXPECT().SendMode().Return(ackhandler.SendAny).AnyTimes()
			done := make(chan struct{})
			go func() {
				defer GinkgoRecover()
				sess.run()
				close(done)
			}()
			sess.scheduleSending() // no packet will get sent
			Consistently(mconn.written).ShouldNot(Receive())
			// queue a frame, and expect that it won't be sent
			sess.packer.QueueControlFrame(&wire.MaxDataFrame{ByteOffset: 1})
			Consistently(mconn.written).ShouldNot(Receive())
			// make the go routine return
			sess.Close(nil)
			Eventually(done).Should(BeClosed())
		})
	})

	Context("sending ACK only packets", func() {
		It("doesn't do anything if there's no ACK to be sent", func() {
			sph := mockackhandler.NewMockSentPacketHandler(mockCtrl)
			sess.sentPacketHandler = sph
			err := sess.maybeSendAckOnlyPacket()
			Expect(err).ToNot(HaveOccurred())
			Expect(mconn.written).To(BeEmpty())
		})

		It("sends ACK only packets", func() {
			swf := &wire.StopWaitingFrame{LeastUnacked: 10}
			sph := mockackhandler.NewMockSentPacketHandler(mockCtrl)
			sph.EXPECT().GetPacketNumberLen(gomock.Any()).Return(protocol.PacketNumberLen2).AnyTimes()
			sph.EXPECT().GetAlarmTimeout().AnyTimes()
			sph.EXPECT().SendMode().Return(ackhandler.SendAck)
			sph.EXPECT().ShouldSendNumPackets().Return(1000)
			sph.EXPECT().GetStopWaitingFrame(false).Return(swf)
			sph.EXPECT().TimeUntilSend()
			sph.EXPECT().SentPacket(gomock.Any()).Do(func(p *ackhandler.Packet) {
				Expect(p.Frames).To(HaveLen(2))
				Expect(p.Frames[0]).To(BeAssignableToTypeOf(&wire.AckFrame{}))
				Expect(p.Frames[1]).To(Equal(swf))
				Expect(p.SendTime).To(BeTemporally("~", time.Now(), 100*time.Millisecond))
			})
			sess.sentPacketHandler = sph
			sess.packer.packetNumberGenerator.next = 0x1338
			sess.receivedPacketHandler.ReceivedPacket(1, time.Now(), true)
			done := make(chan struct{})
			go func() {
				defer GinkgoRecover()
				sess.run()
				close(done)
			}()
			sess.scheduleSending()
			Eventually(mconn.written).Should(HaveLen(1))
			// make sure that the go routine returns
			streamManager.EXPECT().CloseWithError(gomock.Any())
			sess.Close(nil)
			Eventually(done).Should(BeClosed())
		})

		It("doesn't include a STOP_WAITING for an ACK-only packet for IETF QUIC", func() {
			sess.version = versionIETFFrames
			done := make(chan struct{})
			sph := mockackhandler.NewMockSentPacketHandler(mockCtrl)
			sph.EXPECT().GetPacketNumberLen(gomock.Any()).Return(protocol.PacketNumberLen2).AnyTimes()
			sph.EXPECT().GetAlarmTimeout().AnyTimes()
			sph.EXPECT().SendMode().Return(ackhandler.SendAck)
			sph.EXPECT().ShouldSendNumPackets().Return(1000)
			sph.EXPECT().TimeUntilSend()
			sph.EXPECT().SentPacket(gomock.Any()).Do(func(p *ackhandler.Packet) {
				Expect(p.Frames).To(HaveLen(1))
				Expect(p.Frames[0]).To(BeAssignableToTypeOf(&wire.AckFrame{}))
				Expect(p.SendTime).To(BeTemporally("~", time.Now(), 100*time.Millisecond))
			})
			sess.sentPacketHandler = sph
			sess.packer.packetNumberGenerator.next = 0x1338
			sess.receivedPacketHandler.ReceivedPacket(1, time.Now(), true)
			go func() {
				defer GinkgoRecover()
				sess.run()
				close(done)
			}()
			sess.scheduleSending()
			Eventually(mconn.written).Should(HaveLen(1))
			// make sure that the go routine returns
			streamManager.EXPECT().CloseWithError(gomock.Any())
			sess.Close(nil)
			Eventually(done).Should(BeClosed())
		})
	})

	Context("retransmissions", func() {
		var sph *mockackhandler.MockSentPacketHandler
		BeforeEach(func() {
			// a STOP_WAITING frame is added, so make sure the packet number of the new package is higher than the packet number of the retransmitted packet
			sess.packer.packetNumberGenerator.next = 0x1337 + 10
			sess.packer.hasSentPacket = true // make sure this is not the first packet the packer sends
			sph = mockackhandler.NewMockSentPacketHandler(mockCtrl)
			sph.EXPECT().GetPacketNumberLen(gomock.Any()).Return(protocol.PacketNumberLen2).AnyTimes()
			sess.sentPacketHandler = sph
			sess.packer.cryptoSetup = &mockCryptoSetup{encLevelSeal: protocol.EncryptionForwardSecure}
		})

		Context("for handshake packets", func() {
			It("retransmits an unencrypted packet, and adds a STOP_WAITING frame (for gQUIC)", func() {
				sf := &wire.StreamFrame{StreamID: 1, Data: []byte("foobar")}
				swf := &wire.StopWaitingFrame{LeastUnacked: 0x1337}
				sph.EXPECT().GetStopWaitingFrame(true).Return(swf)
				sph.EXPECT().DequeuePacketForRetransmission().Return(&ackhandler.Packet{
					PacketNumber:    42,
					Frames:          []wire.Frame{sf},
					EncryptionLevel: protocol.EncryptionUnencrypted,
				})
				sph.EXPECT().SentPacketsAsRetransmission(gomock.Any(), protocol.PacketNumber(42)).Do(func(packets []*ackhandler.Packet, _ protocol.PacketNumber) {
					Expect(packets).To(HaveLen(1))
					p := packets[0]
					Expect(p.EncryptionLevel).To(Equal(protocol.EncryptionUnencrypted))
					Expect(p.Frames).To(Equal([]wire.Frame{swf, sf}))
					Expect(p.SendTime).To(BeTemporally("~", time.Now(), 100*time.Millisecond))
				})
				sent, err := sess.maybeSendRetransmission()
				Expect(err).NotTo(HaveOccurred())
				Expect(sent).To(BeTrue())
				Expect(mconn.written).To(HaveLen(1))
			})

			It("retransmits an unencrypted packet, and doesn't add a STOP_WAITING frame (for IETF QUIC)", func() {
				sess.version = versionIETFFrames
				sess.packer.version = versionIETFFrames
				sf := &wire.StreamFrame{StreamID: 1, Data: []byte("foobar")}
				sph.EXPECT().DequeuePacketForRetransmission().Return(&ackhandler.Packet{
					PacketNumber:    1337,
					Frames:          []wire.Frame{sf},
					EncryptionLevel: protocol.EncryptionUnencrypted,
				})
				sph.EXPECT().SentPacketsAsRetransmission(gomock.Any(), protocol.PacketNumber(1337)).Do(func(packets []*ackhandler.Packet, _ protocol.PacketNumber) {
					Expect(packets).To(HaveLen(1))
					p := packets[0]
					Expect(p.EncryptionLevel).To(Equal(protocol.EncryptionUnencrypted))
					Expect(p.Frames).To(Equal([]wire.Frame{sf}))
					Expect(p.SendTime).To(BeTemporally("~", time.Now(), 100*time.Millisecond))
				})
				sent, err := sess.maybeSendRetransmission()
				Expect(err).NotTo(HaveOccurred())
				Expect(sent).To(BeTrue())
				Expect(mconn.written).To(HaveLen(1))
			})
		})

		Context("for packets after the handshake", func() {
			It("sends a STREAM frame from a packet queued for retransmission, and adds a STOP_WAITING (for gQUIC)", func() {
				f := &wire.StreamFrame{
					StreamID: 0x5,
					Data:     []byte("foobar"),
				}
				swf := &wire.StopWaitingFrame{LeastUnacked: 10}
				sph.EXPECT().GetStopWaitingFrame(true).Return(swf)
				sph.EXPECT().DequeuePacketForRetransmission().Return(&ackhandler.Packet{
					PacketNumber:    0x1337,
					Frames:          []wire.Frame{f},
					EncryptionLevel: protocol.EncryptionForwardSecure,
				})
				sph.EXPECT().SentPacketsAsRetransmission(gomock.Any(), protocol.PacketNumber(0x1337)).Do(func(packets []*ackhandler.Packet, _ protocol.PacketNumber) {
					Expect(packets).To(HaveLen(1))
					p := packets[0]
					Expect(p.Frames).To(HaveLen(2))
					Expect(p.Frames[0]).To(BeAssignableToTypeOf(&wire.StopWaitingFrame{}))
					Expect(p.Frames[1]).To(Equal(f))
					Expect(p.EncryptionLevel).To(Equal(protocol.EncryptionForwardSecure))
				})
				sent, err := sess.maybeSendRetransmission()
				Expect(err).NotTo(HaveOccurred())
				Expect(sent).To(BeTrue())
				Expect(mconn.written).To(HaveLen(1))
			})

			It("sends a STREAM frame from a packet queued for retransmission, and doesn't add a STOP_WAITING (for IETF QUIC)", func() {
				sess.version = versionIETFFrames
				sess.packer.version = versionIETFFrames
				f := &wire.StreamFrame{
					StreamID: 0x5,
					Data:     []byte("foobar"),
				}
				sph.EXPECT().DequeuePacketForRetransmission().Return(&ackhandler.Packet{
					PacketNumber:    42,
					Frames:          []wire.Frame{f},
					EncryptionLevel: protocol.EncryptionForwardSecure,
				})
				sph.EXPECT().SentPacketsAsRetransmission(gomock.Any(), protocol.PacketNumber(42)).Do(func(packets []*ackhandler.Packet, _ protocol.PacketNumber) {
					Expect(packets).To(HaveLen(1))
					p := packets[0]
					Expect(p.Frames).To(Equal([]wire.Frame{f}))
					Expect(p.EncryptionLevel).To(Equal(protocol.EncryptionForwardSecure))
				})
				sent, err := sess.maybeSendRetransmission()
				Expect(err).NotTo(HaveOccurred())
				Expect(sent).To(BeTrue())
				Expect(mconn.written).To(HaveLen(1))
			})

			It("sends multiple packets, if the retransmission is split", func() {
				sess.version = versionIETFFrames
				sess.packer.version = versionIETFFrames
				f := &wire.StreamFrame{
					StreamID: 0x5,
					Data:     bytes.Repeat([]byte{'b'}, int(protocol.MaxPacketSizeIPv4)*3/2),
				}
				sph.EXPECT().DequeuePacketForRetransmission().Return(&ackhandler.Packet{
					PacketNumber:    42,
					Frames:          []wire.Frame{f},
					EncryptionLevel: protocol.EncryptionForwardSecure,
				})
				sph.EXPECT().SentPacketsAsRetransmission(gomock.Any(), protocol.PacketNumber(42)).Do(func(packets []*ackhandler.Packet, _ protocol.PacketNumber) {
					Expect(packets).To(HaveLen(2))
					for _, p := range packets {
						Expect(p.Frames).To(HaveLen(1))
						Expect(p.Frames[0]).To(BeAssignableToTypeOf(&wire.StreamFrame{}))
						Expect(p.EncryptionLevel).To(Equal(protocol.EncryptionForwardSecure))
					}
				})
				sent, err := sess.maybeSendRetransmission()
				Expect(err).NotTo(HaveOccurred())
				Expect(sent).To(BeTrue())
				Expect(mconn.written).To(HaveLen(2))
			})
		})
	})

	It("retransmits RTO packets", func() {
		sess.packer.hasSentPacket = true // make sure this is not the first packet the packer sends
		sess.sentPacketHandler.SetHandshakeComplete()
		n := protocol.PacketNumber(10)
		sess.packer.cryptoSetup = &mockCryptoSetup{encLevelSeal: protocol.EncryptionForwardSecure}
		// We simulate consistently low RTTs, so that the test works faster
		rtt := time.Millisecond
		sess.rttStats.UpdateRTT(rtt, 0, time.Now())
		Expect(sess.rttStats.SmoothedRTT()).To(Equal(rtt)) // make sure it worked
		sess.packer.packetNumberGenerator.next = n + 1
		// Now, we send a single packet, and expect that it was retransmitted later
		sess.sentPacketHandler.SentPacket(&ackhandler.Packet{
			PacketNumber: n,
			Length:       1,
			Frames: []wire.Frame{&wire.StreamFrame{
				Data: []byte("foobar"),
			}},
			EncryptionLevel: protocol.EncryptionForwardSecure,
		})
		go sess.run()
		defer sess.Close(nil)
		sess.scheduleSending()
		Eventually(func() int { return len(mconn.written) }).ShouldNot(BeZero())
		Expect(mconn.written).To(Receive(ContainSubstring("foobar")))
		streamManager.EXPECT().CloseWithError(gomock.Any())
	})

	Context("scheduling sending", func() {
		BeforeEach(func() {
			sess.packer.hasSentPacket = true // make sure this is not the first packet the packer sends
			sess.packer.cryptoSetup = &mockCryptoSetup{encLevelSeal: protocol.EncryptionForwardSecure}
		})

		It("sends when scheduleSending is called", func() {
			sess.packer.packetNumberGenerator.next = 10000
			sess.packer.QueueControlFrame(&wire.BlockedFrame{})
			sph := mockackhandler.NewMockSentPacketHandler(mockCtrl)
			sph.EXPECT().GetAlarmTimeout().AnyTimes()
			sph.EXPECT().TimeUntilSend().AnyTimes()
			sph.EXPECT().SendMode().Return(ackhandler.SendAny).AnyTimes()
			sph.EXPECT().ShouldSendNumPackets().AnyTimes().Return(1)
			sph.EXPECT().GetPacketNumberLen(gomock.Any()).Return(protocol.PacketNumberLen2).AnyTimes()
			sph.EXPECT().SentPacket(gomock.Any())
			sess.sentPacketHandler = sph

			done := make(chan struct{})
			go func() {
				defer GinkgoRecover()
				sess.run()
				close(done)
			}()
			Consistently(mconn.written).ShouldNot(Receive())
			sess.scheduleSending()
			Eventually(mconn.written).Should(Receive())
			// make the go routine return
			streamManager.EXPECT().CloseWithError(gomock.Any())
			sess.Close(nil)
			Eventually(done).Should(BeClosed())
		})

		It("sets the timer to the ack timer", func() {
			sph := mockackhandler.NewMockSentPacketHandler(mockCtrl)
			sph.EXPECT().TimeUntilSend().Return(time.Now())
			sph.EXPECT().TimeUntilSend().Return(time.Now().Add(time.Hour))
			sph.EXPECT().GetAlarmTimeout().AnyTimes()
			sph.EXPECT().SendMode().Return(ackhandler.SendAny).AnyTimes()
			sph.EXPECT().GetStopWaitingFrame(gomock.Any())
			sph.EXPECT().ShouldSendNumPackets().Return(1)
			sph.EXPECT().SentPacket(gomock.Any()).Do(func(p *ackhandler.Packet) {
				Expect(p.Frames[0]).To(BeAssignableToTypeOf(&wire.AckFrame{}))
				Expect(p.Frames[0].(*wire.AckFrame).LargestAcked).To(Equal(protocol.PacketNumber(0x1337)))
			})
			sess.sentPacketHandler = sph
			rph := mockackhandler.NewMockReceivedPacketHandler(mockCtrl)
			rph.EXPECT().GetAckFrame().Return(&wire.AckFrame{LargestAcked: 0x1337})
			rph.EXPECT().GetAlarmTimeout().Return(time.Now().Add(10 * time.Millisecond))
			rph.EXPECT().GetAlarmTimeout().Return(time.Now().Add(time.Hour))
			sess.receivedPacketHandler = rph
			done := make(chan struct{})
			go func() {
				defer GinkgoRecover()
				sess.run()
				close(done)
			}()
			Eventually(mconn.written).Should(Receive())
			// make sure the go routine returns
			streamManager.EXPECT().CloseWithError(gomock.Any())
			sess.Close(nil)
			Eventually(done).Should(BeClosed())
		})
	})

	It("closes when crypto stream errors", func() {
		testErr := errors.New("crypto setup error")
		streamManager.EXPECT().CloseWithError(qerr.Error(qerr.InternalError, testErr.Error()))
		cryptoSetup.handleErr = testErr
		done := make(chan struct{})
		go func() {
			defer GinkgoRecover()
			err := sess.run()
			Expect(err).To(MatchError(testErr))
			close(done)
		}()
		Eventually(done).Should(BeClosed())
	})

	Context("sending a Public Reset when receiving undecryptable packets during the handshake", func() {
		// sends protocol.MaxUndecryptablePackets+1 undecrytable packets
		// this completely fills up the undecryptable packets queue and triggers the public reset timer
		sendUndecryptablePackets := func() {
			for i := 0; i < protocol.MaxUndecryptablePackets+1; i++ {
				hdr := &wire.Header{
					PacketNumber: protocol.PacketNumber(i + 1),
				}
				sess.handlePacket(&receivedPacket{
					header:     hdr,
					remoteAddr: &net.UDPAddr{IP: net.IPv4(127, 0, 0, 1), Port: 1234},
					data:       []byte("foobar"),
				})
			}
		}

		BeforeEach(func() {
			unpacker := NewMockUnpacker(mockCtrl)
			unpacker.EXPECT().Unpack(gomock.Any(), gomock.Any(), gomock.Any()).Return(nil, qerr.Error(qerr.DecryptionFailure, "")).AnyTimes()
			sess.unpacker = unpacker
			sess.cryptoStreamHandler = &mockCryptoSetup{}
			streamManager.EXPECT().CloseWithError(gomock.Any()).MaxTimes(1)
		})

		It("doesn't immediately send a Public Reset after receiving too many undecryptable packets", func() {
			go func() {
				defer GinkgoRecover()
				sess.run()
			}()
			sendUndecryptablePackets()
			sess.scheduleSending()
			Consistently(mconn.written).Should(HaveLen(0))
			Expect(sess.Close(nil)).To(Succeed())
			Eventually(sess.Context().Done()).Should(BeClosed())
		})

		It("sets a deadline to send a Public Reset after receiving too many undecryptable packets", func() {
			go func() {
				defer GinkgoRecover()
				sess.run()
			}()
			sendUndecryptablePackets()
			Eventually(func() time.Time { return sess.receivedTooManyUndecrytablePacketsTime }).Should(BeTemporally("~", time.Now(), 20*time.Millisecond))
			sess.Close(nil)
			Eventually(sess.Context().Done()).Should(BeClosed())
		})

		It("drops undecryptable packets when the undecrytable packet queue is full", func() {
			go func() {
				defer GinkgoRecover()
				sess.run()
			}()
			sendUndecryptablePackets()
			Eventually(func() []*receivedPacket { return sess.undecryptablePackets }).Should(HaveLen(protocol.MaxUndecryptablePackets))
			// check that old packets are kept, and the new packets are dropped
			Expect(sess.undecryptablePackets[0].header.PacketNumber).To(Equal(protocol.PacketNumber(1)))
			Expect(sess.Close(nil)).To(Succeed())
			Eventually(sess.Context().Done()).Should(BeClosed())
		})

		It("sends a Public Reset after a timeout", func() {
			Expect(sess.receivedTooManyUndecrytablePacketsTime).To(BeZero())
			go func() {
				defer GinkgoRecover()
				sess.run()
			}()
			sendUndecryptablePackets()
			Eventually(func() time.Time { return sess.receivedTooManyUndecrytablePacketsTime }).Should(BeTemporally("~", time.Now(), time.Second))
			// speed up this test by manually setting back the time when too many packets were received
			sess.receivedTooManyUndecrytablePacketsTime = time.Now().Add(-protocol.PublicResetTimeout)
			time.Sleep(10 * time.Millisecond) // wait for the run loop to spin up
			sess.scheduleSending()            // wake up the run loop
			Eventually(mconn.written).Should(HaveLen(1))
			Expect(mconn.written).To(Receive(ContainSubstring("PRST")))
			Eventually(sess.Context().Done()).Should(BeClosed())
		})

		It("doesn't send a Public Reset if decrypting them succeeded during the timeout", func() {
			go func() {
				defer GinkgoRecover()
				sess.run()
			}()
			sess.receivedTooManyUndecrytablePacketsTime = time.Now().Add(-protocol.PublicResetTimeout).Add(-time.Millisecond)
			sess.scheduleSending() // wake up the run loop
			// there are no packets in the undecryptable packet queue
			// in reality, this happens when the trial decryption succeeded during the Public Reset timeout
			Consistently(mconn.written).ShouldNot(HaveLen(1))
			Expect(sess.Context().Done()).ToNot(Receive())
			Expect(sess.Close(nil)).To(Succeed())
			Eventually(sess.Context().Done()).Should(BeClosed())
		})

		It("ignores undecryptable packets after the handshake is complete", func() {
			sess.handshakeComplete = true
			go func() {
				defer GinkgoRecover()
				sess.run()
			}()
			sendUndecryptablePackets()
			Consistently(sess.undecryptablePackets).Should(BeEmpty())
			Expect(sess.Close(nil)).To(Succeed())
			Eventually(sess.Context().Done()).Should(BeClosed())
		})

		It("unqueues undecryptable packets for later decryption", func() {
			sess.undecryptablePackets = []*receivedPacket{{
				header: &wire.Header{PacketNumber: protocol.PacketNumber(42)},
			}}
			Expect(sess.receivedPackets).NotTo(Receive())
			sess.tryDecryptingQueuedPackets()
			Expect(sess.undecryptablePackets).To(BeEmpty())
			Expect(sess.receivedPackets).To(Receive())
		})
	})

	It("doesn't do anything when the crypto setup says to decrypt undecryptable packets", func() {
		done := make(chan struct{})
		go func() {
			defer GinkgoRecover()
			err := sess.run()
			Expect(err).ToNot(HaveOccurred())
			close(done)
		}()
		handshakeChan <- struct{}{}
		Consistently(sess.handshakeStatus()).ShouldNot(Receive())
		// make sure the go routine returns
		streamManager.EXPECT().CloseWithError(gomock.Any())
		Expect(sess.Close(nil)).To(Succeed())
		Eventually(done).Should(BeClosed())
	})

	It("closes the handshakeChan when the handshake completes", func() {
		done := make(chan struct{})
		go func() {
			defer GinkgoRecover()
			err := sess.run()
			Expect(err).ToNot(HaveOccurred())
			close(done)
		}()
		close(handshakeChan)
		Eventually(sess.handshakeStatus()).Should(BeClosed())
		// make sure the go routine returns
		streamManager.EXPECT().CloseWithError(gomock.Any())
		Expect(sess.Close(nil)).To(Succeed())
		Eventually(done).Should(BeClosed())
	})

	It("passes errors to the handshakeChan", func() {
		testErr := errors.New("handshake error")
		done := make(chan struct{})
		go func() {
			defer GinkgoRecover()
			err := sess.run()
			Expect(err).To(MatchError(testErr))
			close(done)
		}()
		streamManager.EXPECT().CloseWithError(gomock.Any())
		sess.Close(testErr)
		Expect(sess.handshakeStatus()).To(Receive(Equal(testErr)))
		Eventually(done).Should(BeClosed())
	})

	It("process transport parameters received from the peer", func() {
		paramsChan := make(chan handshake.TransportParameters)
		sess.paramsChan = paramsChan
		done := make(chan struct{})
		go func() {
			defer GinkgoRecover()
			sess.run()
			close(done)
		}()
		params := handshake.TransportParameters{
			MaxStreams:                  123,
			IdleTimeout:                 90 * time.Second,
			StreamFlowControlWindow:     0x5000,
			ConnectionFlowControlWindow: 0x5000,
			OmitConnectionID:            true,
			MaxPacketSize:               0x42,
		}
		streamManager.EXPECT().UpdateLimits(&params)
		paramsChan <- params
		Eventually(func() *handshake.TransportParameters { return sess.peerParams }).Should(Equal(&params))
		Eventually(func() bool { return sess.packer.omitConnectionID }).Should(BeTrue())
		Eventually(func() protocol.ByteCount { return sess.packer.maxPacketSize }).Should(Equal(protocol.ByteCount(0x42)))
		// make the go routine return
		streamManager.EXPECT().CloseWithError(gomock.Any())
		Expect(sess.Close(nil)).To(Succeed())
		Eventually(done).Should(BeClosed())
	})

	Context("keep-alives", func() {
		// should be shorter than the local timeout for these tests
		// otherwise we'd send a CONNECTION_CLOSE in the tests where we're testing that no PING is sent
		remoteIdleTimeout := 20 * time.Second

		BeforeEach(func() {
			sess.peerParams = &handshake.TransportParameters{IdleTimeout: remoteIdleTimeout}
		})

		It("sends a PING", func() {
			sess.handshakeComplete = true
			sess.config.KeepAlive = true
			sess.lastNetworkActivityTime = time.Now().Add(-remoteIdleTimeout / 2)
			sess.packer.hasSentPacket = true // make sure this is not the first packet the packer sends
			done := make(chan struct{})
			go func() {
				defer GinkgoRecover()
				sess.run()
				close(done)
			}()
			var data []byte
			Eventually(mconn.written).Should(Receive(&data))
			// -12 because of the crypto tag. This should be 7 (the frame id for a ping frame).
			Expect(data[len(data)-12-1 : len(data)-12]).To(Equal([]byte{0x07}))
			// make the go routine return
			streamManager.EXPECT().CloseWithError(gomock.Any())
			sess.Close(nil)
			Eventually(done).Should(BeClosed())
		})

		It("doesn't send a PING packet if keep-alive is disabled", func() {
			sess.handshakeComplete = true
			sess.config.KeepAlive = false
			sess.lastNetworkActivityTime = time.Now().Add(-remoteIdleTimeout / 2)
			done := make(chan struct{})
			go func() {
				defer GinkgoRecover()
				sess.run()
				close(done)
			}()
			Consistently(mconn.written).ShouldNot(Receive())
			// make the go routine return
			streamManager.EXPECT().CloseWithError(gomock.Any())
			sess.Close(nil)
			Eventually(done).Should(BeClosed())
		})

		It("doesn't send a PING if the handshake isn't completed yet", func() {
			sess.handshakeComplete = false
			sess.config.KeepAlive = true
			sess.lastNetworkActivityTime = time.Now().Add(-remoteIdleTimeout / 2)
			done := make(chan struct{})
			go func() {
				defer GinkgoRecover()
				sess.run()
				close(done)
			}()
			Consistently(mconn.written).ShouldNot(Receive())
			// make the go routine return
			streamManager.EXPECT().CloseWithError(gomock.Any())
			sess.Close(nil)
			Eventually(done).Should(BeClosed())
		})
	})

	Context("timeouts", func() {
		BeforeEach(func() {
			streamManager.EXPECT().CloseWithError(gomock.Any())
		})

		It("times out due to no network activity", func(done Done) {
			sess.handshakeComplete = true
			sess.lastNetworkActivityTime = time.Now().Add(-time.Hour)
			err := sess.run() // Would normally not return
			Expect(err.(*qerr.QuicError).ErrorCode).To(Equal(qerr.NetworkIdleTimeout))
			Expect(mconn.written).To(Receive(ContainSubstring("No recent network activity.")))
			Expect(sess.Context().Done()).To(BeClosed())
			close(done)
		})

		It("times out due to non-completed handshake", func(done Done) {
			sess.sessionCreationTime = time.Now().Add(-protocol.DefaultHandshakeTimeout).Add(-time.Second)
			err := sess.run() // Would normally not return
			Expect(err.(*qerr.QuicError).ErrorCode).To(Equal(qerr.HandshakeTimeout))
			Expect(mconn.written).To(Receive(ContainSubstring("Crypto handshake did not complete in time.")))
			Expect(sess.Context().Done()).To(BeClosed())
			close(done)
		})

		It("does not use the idle timeout before the handshake complete", func() {
			sess.config.IdleTimeout = 9999 * time.Second
			defer sess.Close(nil)
			sess.lastNetworkActivityTime = time.Now().Add(-time.Minute)
			// the handshake timeout is irrelevant here, since it depends on the time the session was created,
			// and not on the last network activity
			done := make(chan struct{})
			go func() {
				defer GinkgoRecover()
				_ = sess.run()
				close(done)
			}()
			Consistently(done).ShouldNot(BeClosed())
		})

		It("closes the session due to the idle timeout after handshake", func() {
			sess.config.IdleTimeout = 0
			close(handshakeChan)
			errChan := make(chan error)
			go func() {
				defer GinkgoRecover()
				errChan <- sess.run() // Would normally not return
			}()
			var err error
			Eventually(errChan).Should(Receive(&err))
			Expect(err.(*qerr.QuicError).ErrorCode).To(Equal(qerr.NetworkIdleTimeout))
			Expect(mconn.written).To(Receive(ContainSubstring("No recent network activity.")))
			Expect(sess.Context().Done()).To(BeClosed())
		})
	})

	It("stores up to MaxSessionUnprocessedPackets packets", func(done Done) {
		// Nothing here should block
		for i := protocol.PacketNumber(0); i < protocol.MaxSessionUnprocessedPackets+10; i++ {
			sess.handlePacket(&receivedPacket{})
		}
		close(done)
	}, 0.5)

	Context("getting streams", func() {
		It("returns a new stream", func() {
			mstr := NewMockStreamI(mockCtrl)
			streamManager.EXPECT().GetOrOpenSendStream(protocol.StreamID(11)).Return(mstr, nil)
			str, err := sess.GetOrOpenStream(11)
			Expect(err).ToNot(HaveOccurred())
			Expect(str).To(Equal(mstr))
		})

		It("returns a nil-value (not an interface with value nil) for closed streams", func() {
			strI := Stream(nil)
			streamManager.EXPECT().GetOrOpenSendStream(protocol.StreamID(1337)).Return(strI, nil)
			str, err := sess.GetOrOpenStream(1337)
			Expect(err).ToNot(HaveOccurred())
			// make sure that the returned value is a plain nil, not an Stream with value nil
			_, ok := str.(Stream)
			Expect(ok).To(BeFalse())
		})

		It("errors when trying to get a unidirectional stream", func() {
			streamManager.EXPECT().GetOrOpenSendStream(protocol.StreamID(100)).Return(&sendStream{}, nil)
			_, err := sess.GetOrOpenStream(100)
			Expect(err).To(MatchError("Stream 100 is not a bidirectional stream"))
		})

		It("opens streams", func() {
			mstr := NewMockStreamI(mockCtrl)
			streamManager.EXPECT().OpenStream().Return(mstr, nil)
			str, err := sess.OpenStream()
			Expect(err).ToNot(HaveOccurred())
			Expect(str).To(Equal(mstr))
		})

		It("opens streams synchronously", func() {
			mstr := NewMockStreamI(mockCtrl)
			streamManager.EXPECT().OpenStreamSync().Return(mstr, nil)
			str, err := sess.OpenStreamSync()
			Expect(err).ToNot(HaveOccurred())
			Expect(str).To(Equal(mstr))
		})

		It("opens unidirectional streams", func() {
			mstr := NewMockSendStreamI(mockCtrl)
			streamManager.EXPECT().OpenUniStream().Return(mstr, nil)
			str, err := sess.OpenUniStream()
			Expect(err).ToNot(HaveOccurred())
			Expect(str).To(Equal(mstr))
		})

		It("opens unidirectional streams synchronously", func() {
			mstr := NewMockSendStreamI(mockCtrl)
			streamManager.EXPECT().OpenUniStreamSync().Return(mstr, nil)
			str, err := sess.OpenUniStreamSync()
			Expect(err).ToNot(HaveOccurred())
			Expect(str).To(Equal(mstr))
		})

		It("accepts streams", func() {
			mstr := NewMockStreamI(mockCtrl)
			streamManager.EXPECT().AcceptStream().Return(mstr, nil)
			str, err := sess.AcceptStream()
			Expect(err).ToNot(HaveOccurred())
			Expect(str).To(Equal(mstr))
		})

		It("accepts unidirectional streams", func() {
			mstr := NewMockReceiveStreamI(mockCtrl)
			streamManager.EXPECT().AcceptUniStream().Return(mstr, nil)
			str, err := sess.AcceptUniStream()
			Expect(err).ToNot(HaveOccurred())
			Expect(str).To(Equal(mstr))
		})
	})

	Context("ignoring errors", func() {
		It("ignores duplicate acks", func() {
			sess.sentPacketHandler.SentPacket(&ackhandler.Packet{
				PacketNumber: 1,
				Length:       1,
			})
			err := sess.handleFrames([]wire.Frame{&wire.AckFrame{
				LargestAcked: 1,
			}}, protocol.EncryptionUnspecified)
			Expect(err).NotTo(HaveOccurred())
			err = sess.handleFrames([]wire.Frame{&wire.AckFrame{
				LargestAcked: 1,
			}}, protocol.EncryptionUnspecified)
			Expect(err).NotTo(HaveOccurred())
		})
	})

	It("returns the local address", func() {
		addr := &net.UDPAddr{IP: net.IPv4(127, 0, 0, 1), Port: 1337}
		mconn.localAddr = addr
		Expect(sess.LocalAddr()).To(Equal(addr))
	})

	It("returns the remote address", func() {
		addr := &net.UDPAddr{IP: net.IPv4(1, 2, 7, 1), Port: 7331}
		mconn.remoteAddr = addr
		Expect(sess.RemoteAddr()).To(Equal(addr))
	})
})

var _ = Describe("Client Session", func() {
	var (
		sess          *session
		mconn         *mockConnection
		handshakeChan chan<- struct{}
		divNonceChan  chan []byte

		cryptoSetup *mockCryptoSetup
	)

	BeforeEach(func() {
		Eventually(areSessionsRunning).Should(BeFalse())

		cryptoSetup = &mockCryptoSetup{}
		divNonceChan = make(chan []byte, 1)
		newCryptoSetupClient = func(
			_ io.ReadWriter,
			_ string,
			_ protocol.ConnectionID,
			_ protocol.VersionNumber,
			_ *tls.Config,
			_ *handshake.TransportParameters,
			_ chan<- handshake.TransportParameters,
			handshakeChanP chan<- struct{},
			_ protocol.VersionNumber,
			_ []protocol.VersionNumber,
<<<<<<< HEAD
			_ *qtrace.Tracer,
		) (handshake.CryptoSetup, error) {
=======
			_ utils.Logger,
		) (handshake.CryptoSetup, chan<- []byte, error) {
>>>>>>> 1b575824
			handshakeChan = handshakeChanP
			return cryptoSetup, divNonceChan, nil
		}

		mconn = newMockConnection()
		sessP, err := newClientSession(
			mconn,
			"hostname",
			protocol.Version39,
			0,
			nil,
			populateClientConfig(&Config{}),
			protocol.VersionWhatever,
			nil,
			utils.DefaultLogger,
		)
		sess = sessP.(*session)
		Expect(err).ToNot(HaveOccurred())
	})

	AfterEach(func() {
		newCryptoSetupClient = handshake.NewCryptoSetupClient
	})

	It("sends a forward-secure packet when the handshake completes", func() {
		sess.packer.hasSentPacket = true
		done := make(chan struct{})
		go func() {
			defer GinkgoRecover()
			err := sess.run()
			Expect(err).ToNot(HaveOccurred())
			close(done)
		}()
		close(handshakeChan)
		Eventually(mconn.written).Should(Receive())
		//make sure the go routine returns
		Expect(sess.Close(nil)).To(Succeed())
		Eventually(done).Should(BeClosed())
	})

	Context("receiving packets", func() {
		var hdr *wire.Header

		BeforeEach(func() {
			hdr = &wire.Header{PacketNumberLen: protocol.PacketNumberLen6}
		})

		It("passes the diversification nonce to the crypto setup", func() {
			unpacker := NewMockUnpacker(mockCtrl)
			unpacker.EXPECT().Unpack(gomock.Any(), gomock.Any(), gomock.Any()).Return(&unpackedPacket{}, nil)
			sess.unpacker = unpacker
			done := make(chan struct{})
			go func() {
				defer GinkgoRecover()
				err := sess.run()
				Expect(err).ToNot(HaveOccurred())
				close(done)
			}()
			hdr.PacketNumber = 5
			hdr.DiversificationNonce = []byte("foobar")
			err := sess.handlePacketImpl(&receivedPacket{header: hdr})
			Expect(err).ToNot(HaveOccurred())
			Expect(divNonceChan).To(Receive(Equal(hdr.DiversificationNonce)))
			Expect(sess.Close(nil)).To(Succeed())
			Eventually(done).Should(BeClosed())
		})
	})
})<|MERGE_RESOLUTION|>--- conflicted
+++ resolved
@@ -92,11 +92,8 @@
 			_ func(net.Addr, *Cookie) bool,
 			_ chan<- handshake.TransportParameters,
 			handshakeChanP chan<- struct{},
-<<<<<<< HEAD
+			_ utils.Logger,
 			_ *qtrace.Tracer,
-=======
-			_ utils.Logger,
->>>>>>> 1b575824
 		) (handshake.CryptoSetup, error) {
 			handshakeChan = handshakeChanP
 			return cryptoSetup, nil
@@ -150,11 +147,8 @@
 				cookieFunc func(net.Addr, *Cookie) bool,
 				_ chan<- handshake.TransportParameters,
 				_ chan<- struct{},
-<<<<<<< HEAD
+				_ utils.Logger,
 				_ *qtrace.Tracer,
-=======
-				_ utils.Logger,
->>>>>>> 1b575824
 			) (handshake.CryptoSetup, error) {
 				cookieVerify = cookieFunc
 				return cryptoSetup, nil
@@ -1701,13 +1695,9 @@
 			handshakeChanP chan<- struct{},
 			_ protocol.VersionNumber,
 			_ []protocol.VersionNumber,
-<<<<<<< HEAD
+			_ utils.Logger,
 			_ *qtrace.Tracer,
-		) (handshake.CryptoSetup, error) {
-=======
-			_ utils.Logger,
 		) (handshake.CryptoSetup, chan<- []byte, error) {
->>>>>>> 1b575824
 			handshakeChan = handshakeChanP
 			return cryptoSetup, divNonceChan, nil
 		}
